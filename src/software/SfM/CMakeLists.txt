
###
# Intrinsic image analysis and SfM_Data container initialization
###
add_executable(openMVG_main_SfMInit_ImageListing main_SfMInit_ImageListing.cpp)
target_link_libraries(openMVG_main_SfMInit_ImageListing
  PRIVATE
    openMVG_system
    openMVG_image
    openMVG_features
    openMVG_sfm
    openMVG_exif
<<<<<<< HEAD
=======
    ${STLPLUS_LIBRARY}
>>>>>>> 685f8d02
)

#convert a v0.6 lists.txt file to the new sfm_data.X format
add_executable(openMVG_main_ConvertList main_ConvertList.cpp)
target_link_libraries(openMVG_main_ConvertList
  PRIVATE
    openMVG_system
    openMVG_features
    openMVG_sfm
<<<<<<< HEAD
=======
    ${STLPLUS_LIBRARY}
>>>>>>> 685f8d02
)

# Installation rules
set_property(TARGET openMVG_main_SfMInit_ImageListing PROPERTY FOLDER OpenMVG/software)
install(TARGETS openMVG_main_SfMInit_ImageListing DESTINATION bin/)
set_property(TARGET openMVG_main_ConvertList PROPERTY FOLDER OpenMVG/software)
install(TARGETS openMVG_main_ConvertList DESTINATION bin/)

###
# Add executable that computes:
# - openMVG_main_ComputeFeatures: features and descriptors
# - openMVG_main_ComputeMatches: putative matches + geometric filtered matches
###

add_executable(openMVG_main_ComputeFeatures main_ComputeFeatures.cpp)
target_link_libraries(openMVG_main_ComputeFeatures
  PRIVATE
    openMVG_system
    openMVG_image
    openMVG_features
    openMVG_multiview
    openMVG_sfm
<<<<<<< HEAD
    stlplus
    vlsift
)

add_executable(openMVG_main_ListMatchingPairs main_ListMatchingPairs.cpp)
target_link_libraries(openMVG_main_ListMatchingPairs
  PRIVATE
    openMVG_features
    openMVG_multiview
    openMVG_sfm
    openMVG_system
    stlplus
)

add_executable(openMVG_main_ComputeMatches main_ComputeMatches.cpp)
target_link_libraries(openMVG_main_ComputeMatches
  PRIVATE
    openMVG_graph
    openMVG_features
    openMVG_matching_image_collection
    openMVG_multiview
    openMVG_sfm
    openMVG_system
    stlplus
=======
    ${STLPLUS_LIBRARY}
    vlsift
)
if (MSVC)
  set_target_properties(openMVG_main_ComputeFeatures PROPERTIES COMPILE_FLAGS "/bigobj")
endif (MSVC)

add_executable(openMVG_main_ListMatchingPairs main_ListMatchingPairs.cpp)
target_link_libraries(openMVG_main_ListMatchingPairs
  PRIVATE
    openMVG_features
    openMVG_multiview
    openMVG_sfm
    openMVG_system
    ${STLPLUS_LIBRARY}
)

add_executable(openMVG_main_ComputeMatches main_ComputeMatches.cpp)
target_link_libraries(openMVG_main_ComputeMatches
  PRIVATE
    openMVG_graph
    openMVG_features
    openMVG_matching_image_collection
    openMVG_multiview
    openMVG_sfm
    openMVG_system
    ${STLPLUS_LIBRARY}
)

add_executable(openMVG_main_MatchesToTracks main_MatchesToTracks.cpp)
target_link_libraries(openMVG_main_MatchesToTracks
  PRIVATE
    openMVG_system
    openMVG_image
    openMVG_features
    openMVG_sfm
    ${STLPLUS_LIBRARY}
>>>>>>> 685f8d02
)

# Installation rules
set_property(TARGET openMVG_main_ComputeFeatures PROPERTY FOLDER OpenMVG/software)
install(TARGETS openMVG_main_ComputeFeatures DESTINATION bin/)
set_property(TARGET openMVG_main_ListMatchingPairs PROPERTY FOLDER OpenMVG/software)
install(TARGETS openMVG_main_ListMatchingPairs DESTINATION bin/)
set_property(TARGET openMVG_main_ComputeMatches PROPERTY FOLDER OpenMVG/software)
install(TARGETS openMVG_main_ComputeMatches DESTINATION bin/)
<<<<<<< HEAD
=======
set_property(TARGET openMVG_main_MatchesToTracks PROPERTY FOLDER OpenMVG/software)
install(TARGETS openMVG_main_MatchesToTracks DESTINATION bin/)
>>>>>>> 685f8d02

###
# SfM Pipelines
# - Incremental/Sequential
# - Global
###
# - Convert SfM_Data format (from one to another)
# - Pair filtering (from frustum)
# - Compute structure from known camera poses
# - Compute structure color
###
add_executable(openMVG_main_IncrementalSfM main_IncrementalSfM.cpp)
target_link_libraries(openMVG_main_IncrementalSfM
  PRIVATE
    openMVG_system
    openMVG_image
    openMVG_features
    openMVG_sfm
<<<<<<< HEAD
    stlplus
)

add_executable(openMVG_main_GlobalSfM main_GlobalSfM.cpp)
target_link_libraries(openMVG_main_GlobalSfM
=======
    ${STLPLUS_LIBRARY}
)

add_executable(openMVG_main_IncrementalSfM2 main_IncrementalSfM2.cpp)
target_link_libraries(openMVG_main_IncrementalSfM2
>>>>>>> 685f8d02
  PRIVATE
    openMVG_system
    openMVG_image
    openMVG_features
    openMVG_sfm
<<<<<<< HEAD
    stlplus
)

add_executable(openMVG_main_ConvertSfM_DataFormat main_ConvertSfM_DataFormat.cpp)
target_link_libraries(openMVG_main_ConvertSfM_DataFormat
  PRIVATE
    openMVG_system
    openMVG_features
    openMVG_sfm
    stlplus
)

add_executable(openMVG_main_FrustumFiltering main_FrustumFiltering.cpp)
target_link_libraries(openMVG_main_FrustumFiltering
=======
    ${STLPLUS_LIBRARY}
)

add_executable(openMVG_main_GlobalSfM main_GlobalSfM.cpp)
target_link_libraries(openMVG_main_GlobalSfM
  PRIVATE
    openMVG_system
    openMVG_image
    openMVG_features
    openMVG_sfm
    ${STLPLUS_LIBRARY}
)

add_executable(openMVG_main_ConvertSfM_DataFormat main_ConvertSfM_DataFormat.cpp)
target_link_libraries(openMVG_main_ConvertSfM_DataFormat
>>>>>>> 685f8d02
  PRIVATE
    openMVG_system
    openMVG_features
    openMVG_sfm
<<<<<<< HEAD
    stlplus
)

add_executable(openMVG_main_ComputeStructureFromKnownPoses main_ComputeStructureFromKnownPoses.cpp)
target_link_libraries(openMVG_main_ComputeStructureFromKnownPoses
=======
    ${STLPLUS_LIBRARY}
)

add_executable(openMVG_main_FrustumFiltering main_FrustumFiltering.cpp)
target_link_libraries(openMVG_main_FrustumFiltering
>>>>>>> 685f8d02
  PRIVATE
    openMVG_system
    openMVG_features
    openMVG_sfm
<<<<<<< HEAD
    stlplus
)

add_executable(openMVG_main_ComputeSfM_DataColor main_ComputeSfM_DataColor.cpp)
target_link_libraries(openMVG_main_ComputeSfM_DataColor
  PRIVATE
    openMVG_system
    openMVG_image
    openMVG_features
    openMVG_sfm
    stlplus
)

add_executable(openMVG_main_PointsFiltering main_PointsFiltering.cpp)
target_link_libraries(openMVG_main_PointsFiltering
  PRIVATE
    openMVG_system
    openMVG_sfm
    stlplus
)
target_include_directories(openMVG_main_PointsFiltering PRIVATE ${EIGEN_INCLUDE_DIRS})

=======
    ${STLPLUS_LIBRARY}
)

add_executable(openMVG_main_ComputeStructureFromKnownPoses main_ComputeStructureFromKnownPoses.cpp)
target_link_libraries(openMVG_main_ComputeStructureFromKnownPoses
  PRIVATE
    openMVG_system
    openMVG_features
    openMVG_sfm
    ${STLPLUS_LIBRARY}
)

add_executable(openMVG_main_ComputeSfM_DataColor main_ComputeSfM_DataColor.cpp)
target_link_libraries(openMVG_main_ComputeSfM_DataColor
  PRIVATE
    openMVG_system
    openMVG_image
    openMVG_features
    openMVG_sfm
    ${STLPLUS_LIBRARY}
)

add_executable(openMVG_main_PointsFiltering main_PointsFiltering.cpp)
target_link_libraries(openMVG_main_PointsFiltering
  PRIVATE
    openMVG_system
    openMVG_sfm
    ${STLPLUS_LIBRARY}
)
target_include_directories(openMVG_main_PointsFiltering PRIVATE ${EIGEN_INCLUDE_DIRS})

>>>>>>> 685f8d02
add_executable(openMVG_main_ChangeLocalOrigin main_ChangeLocalOrigin.cpp)
target_link_libraries(openMVG_main_ChangeLocalOrigin
  PRIVATE
    openMVG_system
    openMVG_image
    openMVG_features
    openMVG_sfm
<<<<<<< HEAD
    stlplus
=======
    ${STLPLUS_LIBRARY}
>>>>>>> 685f8d02
)

# Installation rules
set_property(TARGET openMVG_main_IncrementalSfM PROPERTY FOLDER OpenMVG/software)
install(TARGETS openMVG_main_IncrementalSfM DESTINATION bin/)
<<<<<<< HEAD
=======
set_property(TARGET openMVG_main_IncrementalSfM2 PROPERTY FOLDER OpenMVG/software)
install(TARGETS openMVG_main_IncrementalSfM2 DESTINATION bin/)
>>>>>>> 685f8d02
set_property(TARGET openMVG_main_GlobalSfM PROPERTY FOLDER OpenMVG/software)
install(TARGETS openMVG_main_GlobalSfM DESTINATION bin/)
set_property(TARGET openMVG_main_ConvertSfM_DataFormat PROPERTY FOLDER OpenMVG/software)
install(TARGETS openMVG_main_ConvertSfM_DataFormat DESTINATION bin/)
set_property(TARGET openMVG_main_FrustumFiltering PROPERTY FOLDER OpenMVG/software)
install(TARGETS openMVG_main_FrustumFiltering DESTINATION bin/)
set_property(TARGET openMVG_main_ComputeStructureFromKnownPoses PROPERTY FOLDER OpenMVG/software)
install(TARGETS openMVG_main_ComputeStructureFromKnownPoses DESTINATION bin/)
set_property(TARGET openMVG_main_ComputeSfM_DataColor PROPERTY FOLDER OpenMVG/software)
install(TARGETS openMVG_main_ComputeSfM_DataColor DESTINATION bin/)
set_property(TARGET openMVG_main_PointsFiltering PROPERTY FOLDER OpenMVG/software)
install(TARGETS openMVG_main_PointsFiltering DESTINATION bin/)
set_property(TARGET openMVG_main_ChangeLocalOrigin PROPERTY FOLDER OpenMVG/software)
install(TARGETS openMVG_main_ChangeLocalOrigin DESTINATION bin/)

# SplitMatchFileIntoMatchFiles
add_executable(openMVG_main_SplitMatchFileIntoMatchFiles main_SplitMatchFileIntoMatchFiles.cpp)
target_link_libraries(openMVG_main_SplitMatchFileIntoMatchFiles
  openMVG_system
  openMVG_image
  openMVG_features
  openMVG_sfm
<<<<<<< HEAD
  stlplus
=======
  ${STLPLUS_LIBRARY}
>>>>>>> 685f8d02
)

# Installation rules
set_property(TARGET openMVG_main_SplitMatchFileIntoMatchFiles PROPERTY FOLDER OpenMVG/software)
install(TARGETS openMVG_main_SplitMatchFileIntoMatchFiles DESTINATION bin/)
<<<<<<< HEAD

###
# SfM tools to visualize feature tracking data
###

# - View extracted Keypoints
#
add_executable(openMVG_main_exportKeypoints main_exportKeypoints.cpp)
target_link_libraries(openMVG_main_exportKeypoints
  openMVG_system
  openMVG_features
  openMVG_sfm
  stlplus
)


# - View computed matches (putatives, geometrics) per image pair
#
add_executable(openMVG_main_exportMatches main_exportMatches.cpp)
target_link_libraries(openMVG_main_exportMatches
  openMVG_system
  openMVG_features
  openMVG_sfm
  stlplus
)

# - View tracks per image pair
#
add_executable(openMVG_main_exportTracks main_exportTracks.cpp)
target_link_libraries(openMVG_main_exportTracks
  openMVG_system
  openMVG_features
  openMVG_sfm
  stlplus
)

# - Export undistorted images related to a sfm_data file
#
add_executable(openMVG_main_ExportUndistortedImages main_ExportUndistortedImages.cpp)
target_link_libraries(openMVG_main_ExportUndistortedImages
  openMVG_system
  openMVG_image
  openMVG_features
  openMVG_sfm
  stlplus
)

# installation rules
set_property(TARGET openMVG_main_exportKeypoints PROPERTY FOLDER OpenMVG/software)
install(TARGETS openMVG_main_exportKeypoints DESTINATION bin/)
set_property(TARGET openMVG_main_exportMatches PROPERTY FOLDER OpenMVG/software)
install(TARGETS openMVG_main_exportMatches DESTINATION bin/)
set_property(TARGET openMVG_main_exportTracks PROPERTY FOLDER OpenMVG/software)
install(TARGETS openMVG_main_exportTracks DESTINATION bin/)
set_property(TARGET openMVG_main_ExportUndistortedImages PROPERTY FOLDER OpenMVG/software)
install(TARGETS openMVG_main_ExportUndistortedImages DESTINATION bin/)

###
# SfM export to X
# - PMVS + bundler data format
# - OpenMVS
# - CMPMVS
# - Meshlab
# - MVE (File format v2)
###

# - Export a SfM openMVG scene to PMVS format
#
add_executable(openMVG_main_openMVG2PMVS main_openMVG2PMVS.cpp)
target_link_libraries(openMVG_main_openMVG2PMVS
  openMVG_system
  openMVG_image
  openMVG_features
  openMVG_sfm
  stlplus
)

# - Export a SfM openMVG scene to openMVS format
#
add_executable(openMVG_main_openMVG2openMVS main_openMVG2openMVS.cpp)
target_link_libraries(openMVG_main_openMVG2openMVS
  openMVG_system
  openMVG_image
  openMVG_features
  openMVG_sfm
  stlplus
)

# - Export a SfM openMVG scene to CMPMVS format
#
add_executable(openMVG_main_openMVG2CMPMVS main_openMVG2CMPMVS.cpp)
target_link_libraries(openMVG_main_openMVG2CMPMVS
  openMVG_system
  openMVG_image
  openMVG_features
  openMVG_sfm
  stlplus
)


# - Export a SfM openMVG scene to MVE(v2) format
#
add_executable(openMVG_main_openMVG2MVE2 main_openMVG2MVE2.cpp)
target_link_libraries(openMVG_main_openMVG2MVE2
  openMVG_system
  openMVG_image
  openMVG_features
  openMVG_sfm
  stlplus
)

# - Export a SfM openMVG scene to meshlab scene with rasters
# -
add_executable(openMVG_main_openMVG2MESHLAB main_openMVG2MESHLAB.cpp)
target_link_libraries(openMVG_main_openMVG2MESHLAB
  openMVG_system
  openMVG_image
  openMVG_features
  openMVG_sfm
  stlplus
)

# - Export a SfM openMVG scene to mvs-texturing scene folder
# -
add_executable(openMVG_main_openMVG2MVSTEXTURING main_openMVG2MVSTEXTURING.cpp)
target_link_libraries(openMVG_main_openMVG2MVSTEXTURING
  openMVG_system
  openMVG_image
  openMVG_features
  openMVG_sfm
  stlplus
)

# - Export SfM openMVG camera scene as triangle meshes
# -
add_executable(openMVG_main_ExportCameraFrustums main_ExportCameraFrustums.cpp)
target_link_libraries(openMVG_main_ExportCameraFrustums
  openMVG_system
  openMVG_features
  openMVG_sfm
  stlplus
)

# - Export SfM openMVG scene to NVM (N-View Match) file
add_executable(openMVG_main_openMVG2NVM main_openMVG2NVM.cpp)
target_link_libraries( openMVG_main_openMVG2NVM
  openMVG_system
  openMVG_image
  openMVG_features
  openMVG_sfm
  stlplus )

# installation rules
set_property(TARGET openMVG_main_openMVG2PMVS PROPERTY FOLDER OpenMVG/software)
install(TARGETS openMVG_main_openMVG2PMVS DESTINATION bin/)
set_property(TARGET openMVG_main_openMVG2openMVS PROPERTY FOLDER OpenMVG/software)
install(TARGETS openMVG_main_openMVG2openMVS DESTINATION bin/)
set_property(TARGET openMVG_main_openMVG2CMPMVS PROPERTY FOLDER OpenMVG/software)
install(TARGETS openMVG_main_openMVG2CMPMVS DESTINATION bin/)
set_property(TARGET openMVG_main_openMVG2MESHLAB PROPERTY FOLDER OpenMVG/software)
install(TARGETS openMVG_main_openMVG2MESHLAB DESTINATION bin/)
set_property(TARGET openMVG_main_openMVG2MVSTEXTURING PROPERTY FOLDER OpenMVG/software)
install(TARGETS openMVG_main_openMVG2MVSTEXTURING DESTINATION bin/)
set_property(TARGET openMVG_main_openMVG2MVE2 PROPERTY FOLDER OpenMVG/software)
install(TARGETS openMVG_main_openMVG2MVE2 DESTINATION bin/)
set_property(TARGET openMVG_main_ExportCameraFrustums PROPERTY FOLDER OpenMVG/software)
install(TARGETS openMVG_main_ExportCameraFrustums DESTINATION bin/)
set_property(TARGET openMVG_main_openMVG2NVM PROPERTY FOLDER OpenMVG/software)
install(TARGETS openMVG_main_openMVG2NVM DESTINATION bin/)
=======
>>>>>>> 685f8d02

# -
# Use openCV Feature detector to describe the images
# -
if(OpenMVG_USE_OPENCV)
  add_executable(openMVG_main_ComputeFeatures_OpenCV
    main_ComputeFeatures_OpenCV.cpp)
  target_link_libraries(openMVG_main_ComputeFeatures_OpenCV
    openMVG_system
    openMVG_image
    openMVG_features
    openMVG_multiview
    openMVG_sfm
    ${STLPLUS_LIBRARY}
    vlsift
    ${OpenCV_LIBS})
  target_include_directories(openMVG_main_ComputeFeatures_OpenCV PRIVATE ${OpenCV_INCLUDE_DIRS})

  if(OpenMVG_USE_OCVSIFT)
    target_compile_definitions(openMVG_main_ComputeFeatures_OpenCV PRIVATE USE_OCVSIFT)
  endif(OpenMVG_USE_OCVSIFT)

  set_property(TARGET openMVG_main_ComputeFeatures_OpenCV PROPERTY FOLDER OpenMVG/software)
  set_property(TARGET openMVG_main_ComputeFeatures_OpenCV PROPERTY INSTALL_RPATH_USE_LINK_PATH TRUE)
  install(TARGETS openMVG_main_ComputeFeatures_OpenCV DESTINATION bin/)
endif(OpenMVG_USE_OPENCV)


###
# SfM Research tools
#
# - Quality comparison against a GT camera path (MultiView Evaluation dataset)
###
add_executable(openMVG_main_evalQuality main_evalQuality.cpp)
target_link_libraries(openMVG_main_evalQuality
<<<<<<< HEAD
  openMVG_system
=======
>>>>>>> 685f8d02
  openMVG_features
  openMVG_image
  openMVG_sfm
<<<<<<< HEAD
  stlplus
=======
  openMVG_system
  ${STLPLUS_LIBRARY}
>>>>>>> 685f8d02
)

#installation rules
set_property(TARGET openMVG_main_evalQuality PROPERTY FOLDER OpenMVG/software)
install(TARGETS openMVG_main_evalQuality DESTINATION bin/)

##
# Export tutorial with valid path thanks to a configuration file
##
set(OPENMVG_SOFTWARE_SFM_SRC_DIR ${CMAKE_CURRENT_LIST_DIR})
if(MSVC OR APPLE)
  set(OPENMVG_SOFTWARE_SFM_BUILD_DIR "${EXECUTABLE_OUTPUT_PATH}/${CMAKE_BUILD_TYPE}")
else()
  set(OPENMVG_SOFTWARE_SFM_BUILD_DIR ${EXECUTABLE_OUTPUT_PATH})
endif()

set(OPENMVG_TUTORIAL_IN_FILE "${CMAKE_CURRENT_LIST_DIR}/tutorial_demo.py.in")
configure_file(${OPENMVG_TUTORIAL_IN_FILE}
    "${CMAKE_CURRENT_BINARY_DIR}/tutorial_demo.py" @ONLY)

set(OPENMVG_TUTORIAL_IN_FILE "${CMAKE_CURRENT_LIST_DIR}/SfM_GlobalPipeline.py.in")
configure_file(${OPENMVG_TUTORIAL_IN_FILE}
    "${CMAKE_CURRENT_BINARY_DIR}/SfM_GlobalPipeline.py" @ONLY)

set(OPENMVG_TUTORIAL_IN_FILE "${CMAKE_CURRENT_LIST_DIR}/SfM_SequentialPipeline.py.in")
configure_file(${OPENMVG_TUTORIAL_IN_FILE}
    "${CMAKE_CURRENT_BINARY_DIR}/SfM_SequentialPipeline.py" @ONLY)

add_subdirectory(clustering)
add_subdirectory(export)
add_subdirectory(import)<|MERGE_RESOLUTION|>--- conflicted
+++ resolved
@@ -10,10 +10,7 @@
     openMVG_features
     openMVG_sfm
     openMVG_exif
-<<<<<<< HEAD
-=======
-    ${STLPLUS_LIBRARY}
->>>>>>> 685f8d02
+    ${STLPLUS_LIBRARY}
 )
 
 #convert a v0.6 lists.txt file to the new sfm_data.X format
@@ -23,10 +20,7 @@
     openMVG_system
     openMVG_features
     openMVG_sfm
-<<<<<<< HEAD
-=======
-    ${STLPLUS_LIBRARY}
->>>>>>> 685f8d02
+    ${STLPLUS_LIBRARY}
 )
 
 # Installation rules
@@ -49,32 +43,6 @@
     openMVG_features
     openMVG_multiview
     openMVG_sfm
-<<<<<<< HEAD
-    stlplus
-    vlsift
-)
-
-add_executable(openMVG_main_ListMatchingPairs main_ListMatchingPairs.cpp)
-target_link_libraries(openMVG_main_ListMatchingPairs
-  PRIVATE
-    openMVG_features
-    openMVG_multiview
-    openMVG_sfm
-    openMVG_system
-    stlplus
-)
-
-add_executable(openMVG_main_ComputeMatches main_ComputeMatches.cpp)
-target_link_libraries(openMVG_main_ComputeMatches
-  PRIVATE
-    openMVG_graph
-    openMVG_features
-    openMVG_matching_image_collection
-    openMVG_multiview
-    openMVG_sfm
-    openMVG_system
-    stlplus
-=======
     ${STLPLUS_LIBRARY}
     vlsift
 )
@@ -112,7 +80,6 @@
     openMVG_features
     openMVG_sfm
     ${STLPLUS_LIBRARY}
->>>>>>> 685f8d02
 )
 
 # Installation rules
@@ -122,11 +89,8 @@
 install(TARGETS openMVG_main_ListMatchingPairs DESTINATION bin/)
 set_property(TARGET openMVG_main_ComputeMatches PROPERTY FOLDER OpenMVG/software)
 install(TARGETS openMVG_main_ComputeMatches DESTINATION bin/)
-<<<<<<< HEAD
-=======
 set_property(TARGET openMVG_main_MatchesToTracks PROPERTY FOLDER OpenMVG/software)
 install(TARGETS openMVG_main_MatchesToTracks DESTINATION bin/)
->>>>>>> 685f8d02
 
 ###
 # SfM Pipelines
@@ -145,26 +109,27 @@
     openMVG_image
     openMVG_features
     openMVG_sfm
-<<<<<<< HEAD
-    stlplus
+    ${STLPLUS_LIBRARY}
+)
+
+add_executable(openMVG_main_IncrementalSfM2 main_IncrementalSfM2.cpp)
+target_link_libraries(openMVG_main_IncrementalSfM2
+  PRIVATE
+    openMVG_system
+    openMVG_image
+    openMVG_features
+    openMVG_sfm
+    ${STLPLUS_LIBRARY}
 )
 
 add_executable(openMVG_main_GlobalSfM main_GlobalSfM.cpp)
 target_link_libraries(openMVG_main_GlobalSfM
-=======
-    ${STLPLUS_LIBRARY}
-)
-
-add_executable(openMVG_main_IncrementalSfM2 main_IncrementalSfM2.cpp)
-target_link_libraries(openMVG_main_IncrementalSfM2
->>>>>>> 685f8d02
-  PRIVATE
-    openMVG_system
-    openMVG_image
-    openMVG_features
-    openMVG_sfm
-<<<<<<< HEAD
-    stlplus
+  PRIVATE
+    openMVG_system
+    openMVG_image
+    openMVG_features
+    openMVG_sfm
+    ${STLPLUS_LIBRARY}
 )
 
 add_executable(openMVG_main_ConvertSfM_DataFormat main_ConvertSfM_DataFormat.cpp)
@@ -173,51 +138,25 @@
     openMVG_system
     openMVG_features
     openMVG_sfm
-    stlplus
+    ${STLPLUS_LIBRARY}
 )
 
 add_executable(openMVG_main_FrustumFiltering main_FrustumFiltering.cpp)
 target_link_libraries(openMVG_main_FrustumFiltering
-=======
-    ${STLPLUS_LIBRARY}
-)
-
-add_executable(openMVG_main_GlobalSfM main_GlobalSfM.cpp)
-target_link_libraries(openMVG_main_GlobalSfM
-  PRIVATE
-    openMVG_system
-    openMVG_image
-    openMVG_features
-    openMVG_sfm
-    ${STLPLUS_LIBRARY}
-)
-
-add_executable(openMVG_main_ConvertSfM_DataFormat main_ConvertSfM_DataFormat.cpp)
-target_link_libraries(openMVG_main_ConvertSfM_DataFormat
->>>>>>> 685f8d02
-  PRIVATE
-    openMVG_system
-    openMVG_features
-    openMVG_sfm
-<<<<<<< HEAD
-    stlplus
+  PRIVATE
+    openMVG_system
+    openMVG_features
+    openMVG_sfm
+    ${STLPLUS_LIBRARY}
 )
 
 add_executable(openMVG_main_ComputeStructureFromKnownPoses main_ComputeStructureFromKnownPoses.cpp)
 target_link_libraries(openMVG_main_ComputeStructureFromKnownPoses
-=======
-    ${STLPLUS_LIBRARY}
-)
-
-add_executable(openMVG_main_FrustumFiltering main_FrustumFiltering.cpp)
-target_link_libraries(openMVG_main_FrustumFiltering
->>>>>>> 685f8d02
-  PRIVATE
-    openMVG_system
-    openMVG_features
-    openMVG_sfm
-<<<<<<< HEAD
-    stlplus
+  PRIVATE
+    openMVG_system
+    openMVG_features
+    openMVG_sfm
+    ${STLPLUS_LIBRARY}
 )
 
 add_executable(openMVG_main_ComputeSfM_DataColor main_ComputeSfM_DataColor.cpp)
@@ -227,7 +166,7 @@
     openMVG_image
     openMVG_features
     openMVG_sfm
-    stlplus
+    ${STLPLUS_LIBRARY}
 )
 
 add_executable(openMVG_main_PointsFiltering main_PointsFiltering.cpp)
@@ -235,43 +174,10 @@
   PRIVATE
     openMVG_system
     openMVG_sfm
-    stlplus
+    ${STLPLUS_LIBRARY}
 )
 target_include_directories(openMVG_main_PointsFiltering PRIVATE ${EIGEN_INCLUDE_DIRS})
 
-=======
-    ${STLPLUS_LIBRARY}
-)
-
-add_executable(openMVG_main_ComputeStructureFromKnownPoses main_ComputeStructureFromKnownPoses.cpp)
-target_link_libraries(openMVG_main_ComputeStructureFromKnownPoses
-  PRIVATE
-    openMVG_system
-    openMVG_features
-    openMVG_sfm
-    ${STLPLUS_LIBRARY}
-)
-
-add_executable(openMVG_main_ComputeSfM_DataColor main_ComputeSfM_DataColor.cpp)
-target_link_libraries(openMVG_main_ComputeSfM_DataColor
-  PRIVATE
-    openMVG_system
-    openMVG_image
-    openMVG_features
-    openMVG_sfm
-    ${STLPLUS_LIBRARY}
-)
-
-add_executable(openMVG_main_PointsFiltering main_PointsFiltering.cpp)
-target_link_libraries(openMVG_main_PointsFiltering
-  PRIVATE
-    openMVG_system
-    openMVG_sfm
-    ${STLPLUS_LIBRARY}
-)
-target_include_directories(openMVG_main_PointsFiltering PRIVATE ${EIGEN_INCLUDE_DIRS})
-
->>>>>>> 685f8d02
 add_executable(openMVG_main_ChangeLocalOrigin main_ChangeLocalOrigin.cpp)
 target_link_libraries(openMVG_main_ChangeLocalOrigin
   PRIVATE
@@ -279,21 +185,14 @@
     openMVG_image
     openMVG_features
     openMVG_sfm
-<<<<<<< HEAD
-    stlplus
-=======
-    ${STLPLUS_LIBRARY}
->>>>>>> 685f8d02
+    ${STLPLUS_LIBRARY}
 )
 
 # Installation rules
 set_property(TARGET openMVG_main_IncrementalSfM PROPERTY FOLDER OpenMVG/software)
 install(TARGETS openMVG_main_IncrementalSfM DESTINATION bin/)
-<<<<<<< HEAD
-=======
 set_property(TARGET openMVG_main_IncrementalSfM2 PROPERTY FOLDER OpenMVG/software)
 install(TARGETS openMVG_main_IncrementalSfM2 DESTINATION bin/)
->>>>>>> 685f8d02
 set_property(TARGET openMVG_main_GlobalSfM PROPERTY FOLDER OpenMVG/software)
 install(TARGETS openMVG_main_GlobalSfM DESTINATION bin/)
 set_property(TARGET openMVG_main_ConvertSfM_DataFormat PROPERTY FOLDER OpenMVG/software)
@@ -316,188 +215,12 @@
   openMVG_image
   openMVG_features
   openMVG_sfm
-<<<<<<< HEAD
-  stlplus
-=======
   ${STLPLUS_LIBRARY}
->>>>>>> 685f8d02
 )
 
 # Installation rules
 set_property(TARGET openMVG_main_SplitMatchFileIntoMatchFiles PROPERTY FOLDER OpenMVG/software)
 install(TARGETS openMVG_main_SplitMatchFileIntoMatchFiles DESTINATION bin/)
-<<<<<<< HEAD
-
-###
-# SfM tools to visualize feature tracking data
-###
-
-# - View extracted Keypoints
-#
-add_executable(openMVG_main_exportKeypoints main_exportKeypoints.cpp)
-target_link_libraries(openMVG_main_exportKeypoints
-  openMVG_system
-  openMVG_features
-  openMVG_sfm
-  stlplus
-)
-
-
-# - View computed matches (putatives, geometrics) per image pair
-#
-add_executable(openMVG_main_exportMatches main_exportMatches.cpp)
-target_link_libraries(openMVG_main_exportMatches
-  openMVG_system
-  openMVG_features
-  openMVG_sfm
-  stlplus
-)
-
-# - View tracks per image pair
-#
-add_executable(openMVG_main_exportTracks main_exportTracks.cpp)
-target_link_libraries(openMVG_main_exportTracks
-  openMVG_system
-  openMVG_features
-  openMVG_sfm
-  stlplus
-)
-
-# - Export undistorted images related to a sfm_data file
-#
-add_executable(openMVG_main_ExportUndistortedImages main_ExportUndistortedImages.cpp)
-target_link_libraries(openMVG_main_ExportUndistortedImages
-  openMVG_system
-  openMVG_image
-  openMVG_features
-  openMVG_sfm
-  stlplus
-)
-
-# installation rules
-set_property(TARGET openMVG_main_exportKeypoints PROPERTY FOLDER OpenMVG/software)
-install(TARGETS openMVG_main_exportKeypoints DESTINATION bin/)
-set_property(TARGET openMVG_main_exportMatches PROPERTY FOLDER OpenMVG/software)
-install(TARGETS openMVG_main_exportMatches DESTINATION bin/)
-set_property(TARGET openMVG_main_exportTracks PROPERTY FOLDER OpenMVG/software)
-install(TARGETS openMVG_main_exportTracks DESTINATION bin/)
-set_property(TARGET openMVG_main_ExportUndistortedImages PROPERTY FOLDER OpenMVG/software)
-install(TARGETS openMVG_main_ExportUndistortedImages DESTINATION bin/)
-
-###
-# SfM export to X
-# - PMVS + bundler data format
-# - OpenMVS
-# - CMPMVS
-# - Meshlab
-# - MVE (File format v2)
-###
-
-# - Export a SfM openMVG scene to PMVS format
-#
-add_executable(openMVG_main_openMVG2PMVS main_openMVG2PMVS.cpp)
-target_link_libraries(openMVG_main_openMVG2PMVS
-  openMVG_system
-  openMVG_image
-  openMVG_features
-  openMVG_sfm
-  stlplus
-)
-
-# - Export a SfM openMVG scene to openMVS format
-#
-add_executable(openMVG_main_openMVG2openMVS main_openMVG2openMVS.cpp)
-target_link_libraries(openMVG_main_openMVG2openMVS
-  openMVG_system
-  openMVG_image
-  openMVG_features
-  openMVG_sfm
-  stlplus
-)
-
-# - Export a SfM openMVG scene to CMPMVS format
-#
-add_executable(openMVG_main_openMVG2CMPMVS main_openMVG2CMPMVS.cpp)
-target_link_libraries(openMVG_main_openMVG2CMPMVS
-  openMVG_system
-  openMVG_image
-  openMVG_features
-  openMVG_sfm
-  stlplus
-)
-
-
-# - Export a SfM openMVG scene to MVE(v2) format
-#
-add_executable(openMVG_main_openMVG2MVE2 main_openMVG2MVE2.cpp)
-target_link_libraries(openMVG_main_openMVG2MVE2
-  openMVG_system
-  openMVG_image
-  openMVG_features
-  openMVG_sfm
-  stlplus
-)
-
-# - Export a SfM openMVG scene to meshlab scene with rasters
-# -
-add_executable(openMVG_main_openMVG2MESHLAB main_openMVG2MESHLAB.cpp)
-target_link_libraries(openMVG_main_openMVG2MESHLAB
-  openMVG_system
-  openMVG_image
-  openMVG_features
-  openMVG_sfm
-  stlplus
-)
-
-# - Export a SfM openMVG scene to mvs-texturing scene folder
-# -
-add_executable(openMVG_main_openMVG2MVSTEXTURING main_openMVG2MVSTEXTURING.cpp)
-target_link_libraries(openMVG_main_openMVG2MVSTEXTURING
-  openMVG_system
-  openMVG_image
-  openMVG_features
-  openMVG_sfm
-  stlplus
-)
-
-# - Export SfM openMVG camera scene as triangle meshes
-# -
-add_executable(openMVG_main_ExportCameraFrustums main_ExportCameraFrustums.cpp)
-target_link_libraries(openMVG_main_ExportCameraFrustums
-  openMVG_system
-  openMVG_features
-  openMVG_sfm
-  stlplus
-)
-
-# - Export SfM openMVG scene to NVM (N-View Match) file
-add_executable(openMVG_main_openMVG2NVM main_openMVG2NVM.cpp)
-target_link_libraries( openMVG_main_openMVG2NVM
-  openMVG_system
-  openMVG_image
-  openMVG_features
-  openMVG_sfm
-  stlplus )
-
-# installation rules
-set_property(TARGET openMVG_main_openMVG2PMVS PROPERTY FOLDER OpenMVG/software)
-install(TARGETS openMVG_main_openMVG2PMVS DESTINATION bin/)
-set_property(TARGET openMVG_main_openMVG2openMVS PROPERTY FOLDER OpenMVG/software)
-install(TARGETS openMVG_main_openMVG2openMVS DESTINATION bin/)
-set_property(TARGET openMVG_main_openMVG2CMPMVS PROPERTY FOLDER OpenMVG/software)
-install(TARGETS openMVG_main_openMVG2CMPMVS DESTINATION bin/)
-set_property(TARGET openMVG_main_openMVG2MESHLAB PROPERTY FOLDER OpenMVG/software)
-install(TARGETS openMVG_main_openMVG2MESHLAB DESTINATION bin/)
-set_property(TARGET openMVG_main_openMVG2MVSTEXTURING PROPERTY FOLDER OpenMVG/software)
-install(TARGETS openMVG_main_openMVG2MVSTEXTURING DESTINATION bin/)
-set_property(TARGET openMVG_main_openMVG2MVE2 PROPERTY FOLDER OpenMVG/software)
-install(TARGETS openMVG_main_openMVG2MVE2 DESTINATION bin/)
-set_property(TARGET openMVG_main_ExportCameraFrustums PROPERTY FOLDER OpenMVG/software)
-install(TARGETS openMVG_main_ExportCameraFrustums DESTINATION bin/)
-set_property(TARGET openMVG_main_openMVG2NVM PROPERTY FOLDER OpenMVG/software)
-install(TARGETS openMVG_main_openMVG2NVM DESTINATION bin/)
-=======
->>>>>>> 685f8d02
 
 # -
 # Use openCV Feature detector to describe the images
@@ -533,19 +256,11 @@
 ###
 add_executable(openMVG_main_evalQuality main_evalQuality.cpp)
 target_link_libraries(openMVG_main_evalQuality
-<<<<<<< HEAD
-  openMVG_system
-=======
->>>>>>> 685f8d02
   openMVG_features
   openMVG_image
   openMVG_sfm
-<<<<<<< HEAD
-  stlplus
-=======
   openMVG_system
   ${STLPLUS_LIBRARY}
->>>>>>> 685f8d02
 )
 
 #installation rules
