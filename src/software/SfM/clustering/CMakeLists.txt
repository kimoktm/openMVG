--- conflicted
+++ resolved
@@ -8,12 +8,8 @@
     openMVG_image
     openMVG_features
     openMVG_sfm
-<<<<<<< HEAD
-    domset)
-=======
     domset
     ${STLPLUS_LIBRARY})
->>>>>>> 685f8d02
 
 set_property(TARGET openMVG_main_ComputeClusters PROPERTY FOLDER OpenMVG/software/clustering)
 install(TARGETS openMVG_main_ComputeClusters DESTINATION bin/)