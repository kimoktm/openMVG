
// Copyright (c) 2012, 2013 Pierre MOULON.

// This Source Code Form is subject to the terms of the Mozilla Public
// License, v. 2.0. If a copy of the MPL was not distributed with this
// file, You can obtain one at http://mozilla.org/MPL/2.0/.

#include "software/SfM/SfMIncrementalEngine.hpp"
#include "software/SfM/SfMRobust.hpp"
#include "openMVG/image/image.hpp"
#include "openMVG/matching/indMatch_utils.hpp"
// Bundle Adjustment includes
#include "openMVG/bundle_adjustment/pinhole_brown_Rt_ceres_functor.hpp"
#include "openMVG/bundle_adjustment/problem_data_container.hpp"

//-- Feature tracking
#include "openMVG/tracks/tracks.hpp"
#include "openMVG/matching/indMatch.hpp"
using namespace openMVG::tracks;

#include "third_party/stlplus3/filesystemSimplified/file_system.hpp"
#include "third_party/vectorGraphics/svgDrawer.hpp"
#include "third_party/stlAddition/stlMap.hpp"
#include "openMVG/matching/indexed_sort.hpp"

#include <numeric>
#include <iomanip>
#include <algorithm>
#include <functional>
#include <sstream>


namespace openMVG{

typedef SIOPointFeature FeatureT;
typedef std::vector<FeatureT> featsT;

IncrementalReconstructionEngine::IncrementalReconstructionEngine(const std::string & sImagePath,
  const std::string & sMatchesPath, const std::string & sOutDirectory, bool bHtmlReport)
  : ReconstructionEngine(sImagePath, sMatchesPath, sOutDirectory),
  _initialpair(std::pair<size_t,size_t>(0,0)),
  _bRefinePPandDisto(true),
  _bUseBundleAdjustment(true)
{
  _bHtmlReport = bHtmlReport;
  if (!stlplus::folder_exists(sOutDirectory)) {
    stlplus::folder_create(sOutDirectory);
  }
  if (_bHtmlReport)
  {
    _htmlDocStream = auto_ptr<htmlDocument::htmlDocumentStream>(
      new htmlDocument::htmlDocumentStream("openMVG A Contrario Incremental SFM report."));

    _htmlDocStream->pushInfo(
      htmlDocument::htmlMarkup("h1","openMVG A Contrario Incremental SFM report."));

    _htmlDocStream->pushInfo(
      htmlDocument::htmlMarkup("h1", std::string("Current directory: ") +
      sImagePath));
    _htmlDocStream->pushInfo("<hr>");
  }
}

IncrementalReconstructionEngine::~IncrementalReconstructionEngine()
{
  ofstream htmlFileStream( string(stlplus::folder_append_separator(_sOutDirectory) +
    "Reconstruction_Report.html").c_str());
  htmlFileStream << _htmlDocStream->getDoc();
}

void pauseProcess()
{
  unsigned char i;
  std::cout << "\nPause : type key and press enter: ";
  cin>>i;
}

bool IncrementalReconstructionEngine::Process()
{
  //-------------------
  // Load data
  //-------------------

  if(!ReadInputData())
    return false;

  //-------------------
  //-- Incremental reconstruction
  //-------------------
  std::pair<size_t,size_t> initialPairIndex;
  if(! InitialPairChoice(initialPairIndex))
    return false;

  // Initial pair Essential Matrix and [R|t] estimation.
  if(! MakeInitialPair3D(initialPairIndex))
    return false;

  BundleAdjustment(); // Adjust 3D point and camera parameters.

  size_t round = 0;
  // Compute robust Resection of remaining image
  std::vector<size_t> vec_possible_resection_indexes;
  while (FindImagesWithPossibleResection(vec_possible_resection_indexes))
  {
    bool bImageAdded = Resection(vec_possible_resection_indexes);
    if (bImageAdded)
    {
      std::ostringstream os;
      os << std::setw(8) << std::setfill('0') << round << "_Resection";
      _reconstructorData.exportToPly( stlplus::create_filespec(_sOutDirectory, os.str(), ".ply"));
    }
    ++round;
    if (bImageAdded && _bUseBundleAdjustment)
    {
      // Perform BA until all point are under the given precision
      do
      {
        BundleAdjustment();
      }
      while (badTrackRejector(4.0) != 0);
    }
  }

  //-- Reconstruction done.
  //-- Display some statistics
  std::cout << "\n\n-------------------------------" << "\n"
    << "-- Structure from Motion (statistics):\n"
    << "-- #Camera calibrated: " << _reconstructorData.map_Camera.size()
    << " from " << _vec_camImageNames.size() << " input images.\n"
    << "-- #Tracks, #3D points: " << _reconstructorData.map_3DPoints.size() << "\n"
    << "-------------------------------" << "\n";

  Histogram<double> h;
  ComputeResidualsHistogram(&h);
  std::cout << "\nHistogram of residuals:" << h.ToString() << std::endl;

  if (_bHtmlReport)
  {
    using namespace htmlDocument;
    std::ostringstream os;
    os << "Structure from Motion process finished.";
    _htmlDocStream->pushInfo("<hr>");
    _htmlDocStream->pushInfo(htmlMarkup("h1",os.str()));

    os.str("");
    os << "-------------------------------" << "<br>"
      << "-- Structure from Motion (statistics):<br>"
      << "-- #Camera calibrated: " << _reconstructorData.map_Camera.size()
      << " from " <<_vec_camImageNames.size() << " input images.<br>"
      << "-- #Tracks, #3D points: " << _reconstructorData.map_3DPoints.size() << "<br>"
      << "-------------------------------" << "<br>";
    _htmlDocStream->pushInfo(os.str());

    _htmlDocStream->pushInfo(htmlMarkup("h2","Histogram of reprojection-residuals"));

    std::vector<double> xBin = h.GetXbinsValue();
    std::pair< std::pair<double,double>, std::pair<double,double> > range;
    range = autoJSXGraphViewport<double>(xBin, h.GetHist());

    htmlDocument::JSXGraphWrapper jsxGraph;
    jsxGraph.init("3DtoImageResiduals",600,300);
    jsxGraph.addXYChart(xBin, h.GetHist(), "line,point");
    jsxGraph.UnsuspendUpdate();
    jsxGraph.setViewport(range);
    jsxGraph.close();
    _htmlDocStream->pushInfo(jsxGraph.toStr());
  }
  return true;
}

bool IncrementalReconstructionEngine::ReadInputData()
{
  if (!stlplus::is_folder(_sImagePath) ||
    !stlplus::is_folder(_sMatchesPath) ||
    !stlplus::is_folder(_sOutDirectory))
  {
    std::cerr << std::endl
      << "One of the required directory is not a valid directory" << std::endl;
    return false;
  }

  const std::string sListsFile = stlplus::create_filespec(_sMatchesPath,"lists","txt");
  const std::string sComputedMatchesFile_F = stlplus::create_filespec(_sMatchesPath,"matches.f","txt");
  if (!stlplus::is_file(sListsFile)||
    !stlplus::is_file(sComputedMatchesFile_F) )
  {
    std::cerr << std::endl
      << "One of the input required file is not a present (lists.txt, matches.f.txt)" << std::endl;
    return false;
  }

  // a. Read images names
  {
    if (!openMVG::SfMIO::loadImageList( _vec_camImageNames,
                                        _vec_intrinsicGroups,
                                        sListsFile) )
    {
      std::cerr << "\nEmpty image list." << std::endl;
      return false;
    }
    else
    {
      // Find to which intrinsic groups each image belong
      for (std::vector<openMVG::SfMIO::CameraInfo>::const_iterator iter = _vec_camImageNames.begin();
        iter != _vec_camImageNames.end(); ++iter)
      {
        const openMVG::SfMIO::CameraInfo & camInfo = *iter;
        // Find the index of the camera
        size_t idx = std::distance((std::vector<openMVG::SfMIO::CameraInfo>::const_iterator)_vec_camImageNames.begin(), iter);
        _set_remainingImageId.insert(idx);
        _map_IntrinsicIdPerImageId[idx] = camInfo.m_intrinsicId;
      }
    }
  }

  // b. Read matches (Fundamental)
  if (!matching::PairedIndMatchImport(sComputedMatchesFile_F, _map_Matches_F)) {
    std::cerr<< "Unable to read the Fundamental matrix matches" << std::endl;
    return false;
  }

  // c. Compute tracks from matches
  TracksBuilder tracksBuilder;

  {
    std::cout << std::endl << "Track building" << std::endl;
    tracksBuilder.Build(_map_Matches_F);
    std::cout << std::endl << "Track filtering" << std::endl;
    tracksBuilder.Filter();
    std::cout << std::endl << "Track filtering : min occurence" << std::endl;
    tracksBuilder.FilterPairWiseMinimumMatches(20);
    std::cout << std::endl << "Track export to internal struct" << std::endl;
    //-- Build tracks with STL compliant type :
    tracksBuilder.ExportToSTL(_map_tracks);

    std::cout << std::endl << "Track stats" << std::endl;
    {
      std::ostringstream osTrack;
      //-- Display stats :
      //    - number of images
      //    - number of tracks
      std::set<size_t> set_imagesId;
      TracksUtilsMap::ImageIdInTracks(_map_tracks, set_imagesId);
      osTrack << "------------------" << "\n"
        << "-- Tracks Stats --" << "\n"
        << " Tracks number: " << tracksBuilder.NbTracks() << "\n"
        << " Images Id: " << "\n";
      std::copy(set_imagesId.begin(),
        set_imagesId.end(),
        std::ostream_iterator<size_t>(osTrack, ", "));
      osTrack << "\n------------------" << "\n";

      std::map<size_t, size_t> map_Occurence_TrackLength;
      TracksUtilsMap::TracksLength(_map_tracks, map_Occurence_TrackLength);
      osTrack << "TrackLength, Occurrence" << "\n";
      for (std::map<size_t, size_t>::const_iterator iter = map_Occurence_TrackLength.begin();
        iter != map_Occurence_TrackLength.end(); ++iter)  {
        osTrack << "\t" << iter->first << "\t" << iter->second << "\n";
      }
      osTrack << "\n";
      std::cout << osTrack.str();
    }
  }

  // Read features:
  for (size_t i = 0; i < _vec_camImageNames.size(); ++i)  {
    const size_t camIndex = i;
    if (!loadFeatsFromFile(
      stlplus::create_filespec(_sMatchesPath, stlplus::basename_part(_vec_camImageNames[camIndex].m_sImageName), ".feat"),
      _map_feats[camIndex])) {
      std::cerr << "Bad reading of feature files" << std::endl;
      return false;
    }
  }

  if (_bHtmlReport)
  {
    _htmlDocStream->pushInfo( "Dataset info:");
    _htmlDocStream->pushInfo( "Number of images: " +
      htmlDocument::toString(_vec_camImageNames.size()) + "<br>");

    std::ostringstream osTrack;
    {
      //-- Display stats :
      //    - number of images
      //    - number of tracks
      std::set<size_t> set_imagesId;
      TracksUtilsMap::ImageIdInTracks(_map_tracks, set_imagesId);
      osTrack << "------------------" << "<br>"
        << "-- Tracks Stats --" << "<br>"
        << " Tracks number: " << tracksBuilder.NbTracks() << "<br>"
        << " Images Id: " << "<br>";
      std::copy(set_imagesId.begin(),
        set_imagesId.end(),
        std::ostream_iterator<size_t>(osTrack, ", "));
      osTrack << "<br>------------------" << "<br>";

      std::map<size_t, size_t> map_Occurence_TrackLength;
      TracksUtilsMap::TracksLength(_map_tracks, map_Occurence_TrackLength);
      osTrack << "<table> <tr> <td>TrackLength, </td> <td>Occurrence<td> </tr>";
      for (std::map<size_t, size_t>::const_iterator iter = map_Occurence_TrackLength.begin();
        iter != map_Occurence_TrackLength.end(); ++iter)
      {
        osTrack << "<tr><td>" << iter->first << "</td><td>"
          << iter->second << "</td></tr>";
      }
      osTrack << "</table>";
    }

    _htmlDocStream->pushInfo(osTrack.str());
    _htmlDocStream->pushInfo("<br>");

    _htmlDocStream->pushInfo("<hr>");
  }
  return true;
}

/// Find the best initial pair
bool IncrementalReconstructionEngine::InitialPairChoice( std::pair<size_t, size_t> & initialPairIndex)
{
  if (_initialpair != std::pair<size_t,size_t>(0,0))
  {
    initialPairIndex = _initialpair;
  }
  else
  {
    std::cout << std::endl
      << "---------------------------------------------------\n"
      << "IncrementalReconstructionEngine::InitialPairChoice\n"
      << "---------------------------------------------------\n"
      << " The best F matrix validated pairs are displayed\n"
      << " Choose one pair manually by typing the two integer indexes\n"
      << "---------------------------------------------------\n"
      << std::endl;

    // Display to the user the 10 top Fundamental matches pair
    std::vector< size_t > vec_NbMatchesPerPair;
    for (openMVG::matching::PairWiseMatches::const_iterator
      iter = _map_Matches_F.begin();
      iter != _map_Matches_F.end(); ++iter)
    {
      vec_NbMatchesPerPair.push_back(iter->second.size());
    }
    // sort in descending order
    using namespace indexed_sort;
    std::vector< sort_index_packet_descend< size_t, size_t> > packet_vec(vec_NbMatchesPerPair.size());
    sort_index_helper(packet_vec, &vec_NbMatchesPerPair[0], std::min((size_t)10, _map_Matches_F.size()));

    for (size_t i = 0; i < std::min((size_t)10, _map_Matches_F.size()); ++i) {
      size_t index = packet_vec[i].index;
      openMVG::matching::PairWiseMatches::const_iterator iter = _map_Matches_F.begin();
      std::advance(iter, index);
      std::cout << "(" << iter->first.first << "," << iter->first.second <<")\t\t"
        << iter->second.size() << " matches" << std::endl;
    }

    // Manual choice of the initial pair
    std::cout << std::endl << " type INITIAL pair Indexes: X enter Y enter\n";
    int val, val2;
    if ( std::cin >> val && std::cin >> val2) {
      initialPairIndex.first = val;
      initialPairIndex.second = val2;
    }
  }

  std::cout << "\nPutative starting pair is: (" << initialPairIndex.first
      << "," << initialPairIndex.second << ")" << std::endl;

  // Check validity of the initial pair indices:
  if (_map_feats.find(initialPairIndex.first) == _map_feats.end() ||
      _map_feats.find(initialPairIndex.second) == _map_feats.end())
  {
    std::cerr << "At least one of the initial pair indices is invalid."
      << std::endl;
    return false;
  }
  return true;
}

bool IncrementalReconstructionEngine::MakeInitialPair3D(const std::pair<size_t,size_t> & initialPair)
{
  // Compute robust Essential matrix for ImageId [I,J]
  // use min max to have I < J
  const size_t I = min(initialPair.first,initialPair.second);
  const size_t J = max(initialPair.first,initialPair.second);

  // Check validity of the initial pair indices:
  if (_map_feats.find(I) == _map_feats.end() ||
       _map_feats.find(J) == _map_feats.end())
  {
    std::cerr << "At least one of the initial pair indices is invalid."
      << std::endl;
    return false;
  }

  // a.coords Get common tracks between the two images
  openMVG::tracks::STLMAPTracks map_tracksCommon;
  std::set<size_t> set_imageIndex;
  set_imageIndex.insert(I);
  set_imageIndex.insert(J);
  TracksUtilsMap::GetTracksInImages(set_imageIndex, _map_tracks, map_tracksCommon);

  // b. Get corresponding features
  std::vector<SIOPointFeature> & vec_featI = _map_feats[I];
  std::vector<SIOPointFeature> & vec_featJ = _map_feats[J];

  //-- Copy point to array in order to estimate essential matrix:
  const size_t n = map_tracksCommon.size();
  Mat x1(2,n), x2(2,n);
  size_t cptIndex = 0;
  for (openMVG::tracks::STLMAPTracks::const_iterator
    iterT = map_tracksCommon.begin();
    iterT != map_tracksCommon.end();
    ++iterT)
  {
    //Get corresponding point
    tracks::submapTrack::const_iterator iter = iterT->second.begin();
    const size_t i = iter->second;
    const size_t j = (++iter)->second;
    const SIOPointFeature & imaL = vec_featI[i];
    const SIOPointFeature & imaR = vec_featJ[j];

    x1.col(cptIndex) = imaL.coords().cast<double>();
    x2.col(cptIndex) = imaR.coords().cast<double>();
    ++cptIndex;
  }

  Mat3 E = Mat3::Identity();
  std::vector<size_t> vec_inliers;
  double errorMax = std::numeric_limits<double>::max();

  const openMVG::SfMIO::IntrinsicCameraInfo & intrinsicCamI = _vec_intrinsicGroups[_vec_camImageNames[I].m_intrinsicId];
  const openMVG::SfMIO::IntrinsicCameraInfo & intrinsicCamJ = _vec_intrinsicGroups[_vec_camImageNames[J].m_intrinsicId];

  if (!intrinsicCamI.m_bKnownIntrinsic ||
      !intrinsicCamJ.m_bKnownIntrinsic)
  {
    std::cerr << "The selected image pair doesn't have intrinsic parameters, we cannot estimate an initial reconstruction from the two provided index: [I,J]=[" << I <<"," << J << "]" << std::endl;
    return false;
  }

  if (!SfMRobust::robustEssential(intrinsicCamI.m_K, intrinsicCamJ.m_K,
    x1, x2,
    &E, &vec_inliers,
    std::make_pair(intrinsicCamI.m_w, intrinsicCamI.m_h),
    std::make_pair(intrinsicCamJ.m_w, intrinsicCamJ.m_h),
    &errorMax))
  {
    std::cerr << " /!\\ Robust estimation failed to compute E for the initial pair" << std::endl;
    return false;
  }

  std::cout << std::endl
    << "-- Robust Essential Matrix estimation " << std::endl
    << "--  #tentative/#inliers: " << x1.cols() << " / " << vec_inliers.size() << std::endl
    << "--  Threshold: " << errorMax << std::endl;

  //--> Estimate the best possible Rotation/Translation from E
  Mat3 RJ;
  Vec3 tJ;
  if (!SfMRobust::estimate_Rt_fromE(intrinsicCamI.m_K, intrinsicCamJ.m_K,
        x1, x2, E, vec_inliers,
        &RJ, &tJ))
  {
    std::cout << " /!\\ Failed to compute initial R|t for the initial pair" << std::endl;
    return false;
  }
  std::cout << std::endl
    << "-- Rotation|Translation matrices: --" << std::endl
    << RJ << std::endl << std::endl << tJ << std::endl;

  //-> Triangulate the common tracks
  //--> Triangulate the point

  BrownPinholeCamera camI(intrinsicCamI.m_focal, intrinsicCamI.m_K(0,2), intrinsicCamI.m_K(1,2), Mat3::Identity(), Vec3::Zero());
  BrownPinholeCamera camJ(intrinsicCamJ.m_focal, intrinsicCamJ.m_K(0,2), intrinsicCamJ.m_K(1,2), RJ, tJ);

  std::vector<IndMatch> vec_index;
  for (openMVG::tracks::STLMAPTracks::const_iterator
    iterT = map_tracksCommon.begin();
    iterT != map_tracksCommon.end();
    ++iterT)
  {
    tracks::submapTrack::const_iterator iter = iterT->second.begin();
    tracks::submapTrack::const_iterator iter2 = iterT->second.begin();
    std::advance(iter2,1);
    vec_index.push_back(IndMatch(iter->second, iter2->second));
  }
  std::vector<Vec3> vec_3dPoint;
  std::vector<double> vec_triangulationResidual;

  SfMRobust::triangulate2View_Vector(camI._P, camJ._P,
    vec_featI, vec_featJ,
    vec_index, &vec_3dPoint, &vec_triangulationResidual);

  //- Add reconstructed point to the reconstruction data
  //- Write corresponding that the track have a corresponding 3D point
  cptIndex = 0;
  for (openMVG::tracks::STLMAPTracks::const_iterator
    iterT = map_tracksCommon.begin();
    iterT != map_tracksCommon.end();
    ++iterT, cptIndex++)
  {
    size_t trackId = iterT->first;
    const Vec2 xI = vec_featI[vec_index[cptIndex]._i].coords().cast<double>();
    const Vec2 xJ = vec_featJ[vec_index[cptIndex]._j].coords().cast<double>();

    if (find(vec_inliers.begin(), vec_inliers.end(), cptIndex) != vec_inliers.end())
    {
      //-- Depth
      //-- Residuals
      //-- Angle between rays ?
      if (camI.Depth(vec_3dPoint[cptIndex]) > 0
        && camJ.Depth(vec_3dPoint[cptIndex]) > 0)  {
        double angle = BrownPinholeCamera::AngleBetweenRay(camI, camJ, xI, xJ);
        if (angle > 2.)  {
          _reconstructorData.map_3DPoints[trackId] = vec_3dPoint[cptIndex];
          _reconstructorData.set_trackId.insert(trackId);
          _map_reconstructed[trackId].insert(make_pair(I,vec_index[cptIndex]._i));
          _map_reconstructed[trackId].insert(make_pair(J,vec_index[cptIndex]._j));
        }
      }
    }
    else  {
      //Remove this track entry with ImageIndexes
      _map_tracks[trackId].erase(I);
      _map_tracks[trackId].erase(J);
      if (_map_tracks[trackId].size() < 2)  {
        _map_tracks[trackId].clear();
        _map_tracks.erase(trackId);
      }
    }
  }

  std::cout << "--#Triangulated 3D points: " << vec_inliers.size() << "\n";
  std::cout << "--#Triangulated 3D points under threshold: " << _reconstructorData.map_3DPoints.size()  << "\n";
  std::cout << "--#Putative correspondences: " << x1.cols()  << "\n";

  _set_remainingImageId.erase(I);
  _set_remainingImageId.erase(J);

  if (!_reconstructorData.map_3DPoints.empty())
  {
    // Add information related to the View (I,J) to the reconstruction data
    _reconstructorData.set_imagedId.insert(I);
    _reconstructorData.set_imagedId.insert(J);

    _reconstructorData.map_Camera.insert(std::make_pair(I, camI));
    _reconstructorData.map_Camera.insert(std::make_pair(J, camJ));

    // Add the images to the reconstructed intrinsic group
    _map_ImagesIdPerIntrinsicGroup[_map_IntrinsicIdPerImageId[I]].push_back(I);
    _map_ImagesIdPerIntrinsicGroup[_map_IntrinsicIdPerImageId[J]].push_back(J);
    // Initialize the first intrinsics groups:
    Vec6 & intrinsicI = _map_IntrinsicsPerGroup[_map_IntrinsicIdPerImageId[I]];
    intrinsicI<< camI._f, camI._ppx, camI._ppy, camI._k1, camI._k2, camI._k3;
    Vec6 & intrinsicJ = _map_IntrinsicsPerGroup[_map_IntrinsicIdPerImageId[J]];
    intrinsicJ<< camJ._f, camJ._ppx, camJ._ppy, camJ._k1, camJ._k2, camJ._k3;

    _map_ACThreshold.insert(std::make_pair(I, errorMax));
    _map_ACThreshold.insert(std::make_pair(J, errorMax));

    _vec_added_order.push_back(I);
    _vec_added_order.push_back(J);
  }


  _reconstructorData.exportToPly(stlplus::create_filespec(_sOutDirectory,"sceneStart","ply"));

  Histogram<double> histoResiduals;
  std::cout << std::endl
    << "=========================\n"
    << " MSE Residual InitialPair Inlier: " << ComputeResidualsHistogram(&histoResiduals) << "\n"
    << "=========================" << std::endl;

  if (_bHtmlReport)
  {
    using namespace htmlDocument;
    _htmlDocStream->pushInfo(htmlMarkup("h1","Essential Matrix."));
    ostringstream os;
    os << std::endl
      << "-------------------------------" << "<br>"
      << "-- Robust Essential matrix: <"  << I << "," <<J << "> images: "
      << stlplus::basename_part(_vec_camImageNames[I].m_sImageName) << ","
      << stlplus::basename_part(_vec_camImageNames[J].m_sImageName) << "<br>"
      << "-- Threshold: " << errorMax << "<br>"
      << "-- Resection status: " << "OK" << "<br>"
      << "-- Nb points used for robust Essential matrix estimation: "
        << map_tracksCommon.size() << "<br>"
      << "-- Nb points validated by robust estimation: "
        << vec_inliers.size() << "<br>"
      << "-- % points validated: "
      << vec_inliers.size()/static_cast<float>(map_tracksCommon.size())
        << "<br>"
      << "-------------------------------" << "<br>";
    _htmlDocStream->pushInfo(os.str());

    _htmlDocStream->pushInfo(htmlMarkup("h2","Residual of the robust estimation (Initial triangulation). Thresholded at: " + toString(errorMax)));

    htmlDocument::JSXGraphWrapper jsxGraph;
    jsxGraph.init("InitialPairTriangulationResiduals",600,300);
    jsxGraph.addYChart(vec_triangulationResidual, "point");
    jsxGraph.addLine(0,errorMax, vec_triangulationResidual.size(), errorMax);
    jsxGraph.UnsuspendUpdate();
    std::pair< std::pair<double,double>, std::pair<double,double> > range = autoJSXGraphViewport<double>(vec_triangulationResidual);
    jsxGraph.setViewport(range);
    jsxGraph.close();
    _htmlDocStream->pushInfo(jsxGraph.toStr());


    _htmlDocStream->pushInfo(htmlMarkup("h2","Histogram of residuals"));

    std::vector<double> xBin = histoResiduals.GetXbinsValue();
    range = autoJSXGraphViewport<double>(xBin, histoResiduals.GetHist());

    jsxGraph.init("InitialPairTriangulationKeptInfo",600,300);
    jsxGraph.addXYChart(xBin, histoResiduals.GetHist(), "line,point");
    jsxGraph.addLine(errorMax,0, errorMax, histoResiduals.GetHist().front());
    jsxGraph.UnsuspendUpdate();
    jsxGraph.setViewport(range);
    jsxGraph.close();
    _htmlDocStream->pushInfo(jsxGraph.toStr());

    _htmlDocStream->pushInfo("<hr>");

    ofstream htmlFileStream( string(stlplus::folder_append_separator(_sOutDirectory) +
      "Reconstruction_Report.html").c_str());
    htmlFileStream << _htmlDocStream->getDoc();
  }
  return !_reconstructorData.map_3DPoints.empty();
}

/// Functor to sort a vector of pair given the pair's second value
template<class T1, class T2, class Pred = std::less<T2> >
struct sort_pair_second {
  bool operator()(const std::pair<T1,T2>&left,
                    const std::pair<T1,T2>&right)
  {
    Pred p;
    return p(left.second, right.second);
  }
};

/// List the images that the greatest number of matches to the current 3D reconstruction.
bool IncrementalReconstructionEngine::FindImagesWithPossibleResection(std::vector<size_t> & vec_possible_indexes)
{
  vec_possible_indexes.clear();

  if (_set_remainingImageId.empty() || _map_reconstructed.empty())  {
    return false;
  }

  // Estimate the image on which we could compute a resection safely
  // -> We first find the camera with the greatest number of matches
  //     with the current 3D existing 3D point => M
  // -> Then add any camera with at least 0.75M matches.
  // Keep only the best one.

  const double dPourcent = 0.75;

  std::vector< std::pair<size_t, size_t> > vec_putative; // ImageId, NbPutativeCommonPoint
  for (std::set<size_t>::const_iterator iter = _set_remainingImageId.begin();
        iter != _set_remainingImageId.end(); ++iter)
  {
    const size_t imageIndex = *iter;

    // Compute 2D - 3D possible content
    openMVG::tracks::STLMAPTracks map_tracksCommon;
    std::set<size_t> set_imageIndex;
    set_imageIndex.insert(imageIndex);
    TracksUtilsMap::GetTracksInImages(set_imageIndex, _map_tracks, map_tracksCommon);

    if (! map_tracksCommon.empty())
    {
      std::set<size_t> set_tracksIds;
      TracksUtilsMap::GetTracksIdVector(map_tracksCommon, &set_tracksIds);

      // Count the common possible putative point
      //  with the already 3D reconstructed trackId
      std::vector<size_t> vec_trackIdForResection;
      set_intersection(set_tracksIds.begin(), set_tracksIds.end(),
        _reconstructorData.set_trackId.begin(),
        _reconstructorData.set_trackId.end(),
        std::back_inserter(vec_trackIdForResection));

      vec_putative.push_back( make_pair(imageIndex, vec_trackIdForResection.size()));
    }
  }

  if (vec_putative.empty()) {
    return false;
  }
  else  {
    sort(vec_putative.begin(), vec_putative.end(), sort_pair_second<size_t, size_t, std::greater<size_t> >());

    size_t M = vec_putative[0].second;
    vec_possible_indexes.push_back(vec_putative[0].first);

    // TEMPORARY
    // std::cout << std::endl << std::endl << "TEMPORARY return only the best image" << std::endl;
    // return true;
    // END TEMPORARY

    const size_t threshold = static_cast<size_t>(dPourcent * M);
    for (size_t i = 1; i < vec_putative.size() &&
      vec_putative[i].second > threshold; ++i)
    {
      vec_possible_indexes.push_back(vec_putative[i].first);
    }
    return true;
  }
}

/// Add to the current scene the desired image indexes.
bool IncrementalReconstructionEngine::Resection(std::vector<size_t> & vec_possible_indexes)
{
  bool bOk = false;
  for (std::vector<size_t>::const_iterator iter = vec_possible_indexes.begin();
    iter != vec_possible_indexes.end();
    ++iter)
  {
    _vec_added_order.push_back(*iter);
    bool bResect = Resection(*iter);
    bOk |= bResect;
    if (!bResect) {
    // Resection was not possible (we remove the image from the remaining list)
      std::cerr << std::endl
        << "Resection of image: " << *iter << " was not possible" << std::endl;
    }
    _set_remainingImageId.erase(*iter);
  }
  return bOk;
}

/// Add a single Image to the scene and triangulate new possible tracks
bool IncrementalReconstructionEngine::Resection(size_t imageIndex)
{
  std::cout << std::endl
    << "-------------------------------" << std::endl
    << "-- Resection of camera index: " << imageIndex << std::endl
    << "-------------------------------" << std::endl;

  // Compute 2D - 3D possible content
  openMVG::tracks::STLMAPTracks map_tracksCommon;
  std::set<size_t> set_imageIndex;
  set_imageIndex.insert(imageIndex);
  TracksUtilsMap::GetTracksInImages(set_imageIndex, _map_tracks, map_tracksCommon);

  std::set<size_t> set_tracksIds;
  TracksUtilsMap::GetTracksIdVector(map_tracksCommon, &set_tracksIds);

  // Intersect 3D reconstructed trackId with the one that contain the Image Id of interest
  std::set<size_t> set_trackIdForResection;
  set_intersection(set_tracksIds.begin(), set_tracksIds.end(),
    _reconstructorData.set_trackId.begin(),
    _reconstructorData.set_trackId.end(),
    std::inserter(set_trackIdForResection, set_trackIdForResection.begin()));

  // Load feature corresponding to imageIndex
  const std::vector<SIOPointFeature> & vec_featsImageIndex = _map_feats[imageIndex];

  // Get back featId and tracksID that will be used for the resection
  std::vector<size_t> vec_featIdForResection;
  TracksUtilsMap::GetFeatIndexPerViewAndTrackId(map_tracksCommon,
    set_trackIdForResection,
    imageIndex,
    &vec_featIdForResection);

  std::cout << std::endl << std::endl
    << " Tracks in: " << imageIndex << std::endl
    << " \t" << map_tracksCommon.size() << std::endl
    << " #Reconstructed tracks:" << std::endl
    << " \t" << _reconstructorData.set_trackId.size() << std::endl
    << " #Tracks Valid for resection:" << std::endl
    << " \t" << set_trackIdForResection.size() << std::endl;

  // Normally it must not crash even if it have 0 matches
  if(set_trackIdForResection.empty())
  {
    // Too few matches (even 0 before....) images with empty connection
    _set_remainingImageId.erase(imageIndex);
    return false;
  }

  // Create pt2D, and pt3D array
  Mat pt2D( 2, set_trackIdForResection.size());
  Mat pt3D( 3, set_trackIdForResection.size());

  size_t cpt = 0;
  std::set<size_t>::const_iterator iterTrackId = set_trackIdForResection.begin();
  for (std::vector<size_t>::const_iterator iterfeatId = vec_featIdForResection.begin();
    iterfeatId != vec_featIdForResection.end();
    ++iterfeatId, ++iterTrackId, ++cpt)
  {
    pt3D.col(cpt) = _reconstructorData.map_3DPoints[*iterTrackId];
    pt2D.col(cpt) = vec_featsImageIndex[*iterfeatId].coords().cast<double>();
  }

  //-------------
  std::vector<size_t> vec_inliers;
  Mat34 P;
  double errorMax = std::numeric_limits<double>::max();

  const openMVG::SfMIO::IntrinsicCameraInfo & intrinsicCam = _vec_intrinsicGroups[_vec_camImageNames[imageIndex].m_intrinsicId];

  bool bResection = SfMRobust::robustResection(
    std::make_pair( intrinsicCam.m_w, intrinsicCam.m_h ),
    pt2D, pt3D,
    &vec_inliers,
    // If intrinsics guess exist use it, else use a standard 6 points pose resection
    (intrinsicCam.m_bKnownIntrinsic == true) ? & intrinsicCam.m_K : NULL,
    &P, &errorMax, _bRefineFocal );

  std::cout << std::endl
    << "-------------------------------" << std::endl
    << "-- Robust Resection of camera index: " << imageIndex << std::endl
    << "-- Resection status: " << bResection << std::endl
    << "-- #Points used for Resection: " << vec_featIdForResection.size() << std::endl
    << "-- #Points validated by robust Resection: " << vec_inliers.size() << std::endl
    << "-- Threshold: " << errorMax << std::endl
    << "-------------------------------" << std::endl;

  if (_bHtmlReport)
  {
    using namespace htmlDocument;
    ostringstream os;
    os << "Resection of Image index: <" << imageIndex << "> image: "
      << stlplus::basename_part(_vec_camImageNames[imageIndex].m_sImageName) <<"<br> \n";
    _htmlDocStream->pushInfo(htmlMarkup("h1",os.str()));

    os.str("");
    os << std::endl
      << "-------------------------------" << "<br>"
      << "-- Robust Resection of camera index: <" << imageIndex << "> image: "
      << stlplus::basename_part(_vec_camImageNames[imageIndex].m_sImageName) <<"<br>"
      << "-- Threshold: " << errorMax << "<br>"
      << "-- Resection status: " << (bResection ? "OK" : "FAILED") << "<br>"
      << "-- Nb points used for Resection: " << vec_featIdForResection.size() << "<br>"
      << "-- Nb points validated by robust estimation: " << vec_inliers.size() << "<br>"
      << "-- % points validated: "
      << vec_inliers.size()/static_cast<float>(vec_featIdForResection.size()) << "<br>"
      << "-------------------------------" << "<br>";
    _htmlDocStream->pushInfo(os.str());
  }

  if (!bResection) {
    return false;
  }

  //-- Add the camera to the _reconstruction data.
  _reconstructorData.set_imagedId.insert(imageIndex);
  {
    Mat3 K, R;
    Vec3 t;
    KRt_From_P(P, &K, &R, &t);
    std::cout << "\n Resection Calibration Matrix \n" << K << std::endl << std::endl;

    BrownPinholeCamera cam(K(0,0), K(0,2), K(1,2), R, t);
    _reconstructorData.map_Camera.insert(std::make_pair(imageIndex, cam));

    // Add the image to the reconstructed intrinsic group
    _map_ImagesIdPerIntrinsicGroup[_map_IntrinsicIdPerImageId[imageIndex]].push_back(imageIndex);

    // if intrinsic groups is empty fill a new:
    if (_map_IntrinsicsPerGroup.find(_map_IntrinsicIdPerImageId[imageIndex])  == _map_IntrinsicsPerGroup.end())
    {
      Vec6 & intrinsic = _map_IntrinsicsPerGroup[_map_IntrinsicIdPerImageId[imageIndex]];
      intrinsic << cam._f, cam._ppx, cam._ppy, cam._k1, cam._k2, cam._k3;
    }
  }
  _map_ACThreshold.insert(std::make_pair(imageIndex, errorMax));
  _set_remainingImageId.erase(imageIndex);

  // Evaluate residuals:
  std::vector<double> vec_ResectionResidual;
  for (size_t i = 0; i < pt3D.cols(); ++i)
  {
    double dResidual = PinholeCamera::Residual(P, pt3D.col(i), pt2D.col(i));
    vec_ResectionResidual.push_back(dResidual);
  }

  if (_bHtmlReport)
  {
    using namespace htmlDocument;
    // Export graphical residual statistics
    _htmlDocStream->pushInfo(htmlMarkup("h2","Residual of the robust estimation (Resection). Thresholded at: " + toString(errorMax)));
    htmlDocument::JSXGraphWrapper jsxGraph;
    jsxGraph.init(std::string("ResectionResidual_residualPlot_" + toString(imageIndex)),600,300);
    jsxGraph.addYChart(vec_ResectionResidual, "point");
    jsxGraph.addLine(0,errorMax, vec_ResectionResidual.size(), errorMax);
    jsxGraph.UnsuspendUpdate();
    std::pair< std::pair<double,double>, std::pair<double,double> > range = autoJSXGraphViewport<double>(vec_ResectionResidual);
    jsxGraph.setViewport(range);
    jsxGraph.close();
    _htmlDocStream->pushInfo(jsxGraph.toStr());

    if(bResection)  {

      Histogram<double> histo(0, 2*errorMax, 10);
      histo.Add(vec_ResectionResidual.begin(), vec_ResectionResidual.end());
      std::vector<double> xBin = histo.GetXbinsValue();
      std::pair< std::pair<double,double>, std::pair<double,double> > range = autoJSXGraphViewport<double>(xBin, histo.GetHist());

      jsxGraph.init(std::string("ResectionResidual_residualHisto_" + toString(imageIndex)),600,300);
      jsxGraph.addXYChart(xBin, histo.GetHist(), "line,point");
      jsxGraph.addLine(errorMax,0, errorMax, histo.GetHist().front());
      jsxGraph.UnsuspendUpdate();
      jsxGraph.setViewport(range);
      jsxGraph.close();
      _htmlDocStream->pushInfo(jsxGraph.toStr());
    }
    _htmlDocStream->pushInfo("<hr>");
  }

  // Add new entry to reconstructed track and
  //  remove outlier from the tracks
  cpt = 0;
  std::vector<size_t>::iterator iterfeatId = vec_featIdForResection.begin();
  for (std::set<size_t>::const_iterator iterTrackId = set_trackIdForResection.begin();
    iterTrackId != set_trackIdForResection.end(); ++iterTrackId, ++cpt, ++iterfeatId)
  {
    if (vec_ResectionResidual[cpt] < errorMax) {
      // Inlier, add the point to the reconstructed track
      _map_reconstructed[*iterTrackId].insert(make_pair(imageIndex,*iterfeatId));
    }
    else {
      // Outlier remove this entry from the tracks
      _map_tracks[*iterTrackId].erase(imageIndex);
    }
  }

  // Add new possible tracks (triangulation)
  // Triangulate new possible tracks:
  // For all Union [ CurrentId, [PreviousReconstructedIds] ]
  //   -- If trackId not yet registered:
  //      -- Triangulate and add tracks id.

  {
    // For all reconstructed image look if common content in the track
    for (std::set<size_t>::const_iterator iterI = _reconstructorData.set_imagedId.begin();
      iterI != _reconstructorData.set_imagedId.end(); ++iterI)
    {
      const size_t & indexI = *iterI;
      if (indexI == imageIndex) {  continue; }
      size_t I = std::min(imageIndex, indexI);
      size_t J = std::max(imageIndex, indexI);

      // Compute possible content (match between indexI, indexJ)
      map_tracksCommon.clear(); set_imageIndex.clear();
      set_imageIndex.insert(I); set_imageIndex.insert(J);
      TracksUtilsMap::GetTracksInImages(set_imageIndex, _map_tracks, map_tracksCommon);

      if (map_tracksCommon.empty()) { continue; } // no common content

      set_tracksIds.clear();
      TracksUtilsMap::GetTracksIdVector(map_tracksCommon, &set_tracksIds);

      //-- Compute if we have something to add to the scene ?
      std::vector<size_t> vec_tracksToAdd;
      //-- Do we have new Track to add ?
      set_difference(set_tracksIds.begin(), set_tracksIds.end(),
        _reconstructorData.set_trackId.begin(), _reconstructorData.set_trackId.end(),
        back_inserter(vec_tracksToAdd));

      if (!vec_tracksToAdd.empty())
      {
        const Mat34 & P1 = _reconstructorData.map_Camera.find(I)->second._P;
        const Mat34 & P2 = _reconstructorData.map_Camera.find(J)->second._P;

        const std::vector<SIOPointFeature> & vec_featI = _map_feats[I];
        const std::vector<SIOPointFeature> & vec_featJ = _map_feats[J];

        std::vector<IndMatch> vec_index;
        TracksUtilsMap::TracksToIndexedMatches(map_tracksCommon, vec_tracksToAdd, &vec_index);

        std::vector<Vec3> vec_3dPoint;
        std::vector<double> vec_triangulationResidual;
        vec_triangulationResidual.reserve(vec_index.size());
        vec_3dPoint.reserve(vec_index.size());
        SfMRobust::triangulate2View_Vector(P1, P2,
          vec_featI, vec_featJ,
          vec_index, &vec_3dPoint, &vec_triangulationResidual);

        bool bVisual = false; // Turn to true to see possible new triangulated points
        if (bVisual)
        {
          ostringstream os;
          os << "scene_" << I << "-" << J;
          plyHelper::exportToPly(vec_3dPoint,
            stlplus::create_filespec(_sOutDirectory, os.str(), "ply"));
        }

        // Analyze 3D reconstructed point
        //  - Check positive depth
        //  - Check angle (small angle leads imprecise triangulation)
        const BrownPinholeCamera & cam1 = _reconstructorData.map_Camera.find(I)->second;
        const BrownPinholeCamera & cam2 = _reconstructorData.map_Camera.find(J)->second;

        // Threshold associated to each camera (min value of 4 pixels, to let BA refine if necessary)
        const double maxThI = std::max(4.0, _map_ACThreshold[I]);
        const double maxThJ = std::max(4.0, _map_ACThreshold[J]);

        //- Add reconstructed point to the reconstruction data
        size_t cardPointsBefore = _reconstructorData.map_3DPoints.size();
        for (size_t i = 0; i < vec_tracksToAdd.size(); ++i)
        {
          const size_t trackId = vec_tracksToAdd[i];
          const Vec3 & cur3DPt = vec_3dPoint[i];

          if ( _reconstructorData.set_trackId.find(trackId) == _reconstructorData.set_trackId.end())
          {
            const Vec2 x1 = vec_featI[vec_index[i]._i].coords().cast<double>();
            const Vec2 x2 = vec_featJ[vec_index[i]._j].coords().cast<double>();

            bool bReproj =
              cam1.Residual(cur3DPt, x1) < maxThI &&
              cam2.Residual(cur3DPt, x2) < maxThJ;

            if ( bReproj
                && cam1.Depth(cur3DPt) > 0
                && cam2.Depth(cur3DPt) > 0)
            {
              double angle = BrownPinholeCamera::AngleBetweenRay(cam1, cam2, x1, x2);
              if(angle>2) {
                _reconstructorData.map_3DPoints[trackId] = vec_3dPoint[i];
                _reconstructorData.set_trackId.insert(trackId);
                _map_reconstructed[trackId].insert(make_pair(I, vec_index[i]._i));
                _map_reconstructed[trackId].insert(make_pair(J, vec_index[i]._j));
              }
            }
          }
        }

        std::cout << "--Triangulated 3D points [" << I << "-" << J <<"]: "
          << "\t #Validated/#Possible: " << _reconstructorData.map_3DPoints.size() - cardPointsBefore
          << "/" << vec_3dPoint.size() << std::endl
          <<" #3DPoint for the entire scene: " << _reconstructorData.set_trackId.size() << std::endl;

        if(bVisual) {
          ostringstream sFileName;
          sFileName << "incremental_" << indexI << "-" << imageIndex;
          _reconstructorData.exportToPly(stlplus::create_filespec(_sOutDirectory, sFileName.str(), "ply"));
        }
      }
    }
  }
  return true;
}

size_t IncrementalReconstructionEngine::badTrackRejector(double dPrecision)
{
  // Go through the track and look for too large residual

  std::set<size_t> set_camIndex;
  std::transform(_reconstructorData.map_Camera.begin(),
    _reconstructorData.map_Camera.end(),
    std::inserter(set_camIndex,set_camIndex.begin()),
    RetrieveKey());

  std::map<size_t, std::set<size_t> > map_trackToErase; // trackid, imageIndexes
  std::set<size_t> set_trackToErase;

  for (std::map<size_t,Vec3>::const_iterator iter = _reconstructorData.map_3DPoints.begin();
    iter != _reconstructorData.map_3DPoints.end(); ++iter)
  {
    const size_t trackId = iter->first;
    const Vec3 & pt3D = iter->second;

    double maxAngle = 0.0;
    Vec3 originRay;
    // Look through the track and add point position
    const tracks::submapTrack & track = _map_reconstructed[trackId];
    for( tracks::submapTrack::const_iterator iterTrack = track.begin();
      iterTrack != track.end(); ++iterTrack)
    {
      const size_t imageId = iterTrack->first;
      const size_t featId = iterTrack->second;
      const BrownPinholeCamera & cam = _reconstructorData.map_Camera.find(imageId)->second;

      if ( set_camIndex.find(imageId) != set_camIndex.end())  {
        const std::vector<SIOPointFeature> & vec_feats = _map_feats[imageId];
        const SIOPointFeature & ptFeat = vec_feats[featId];

        double dResidual2D = cam.Residual(pt3D, ptFeat.coords().cast<double>());

        const Vec3 camPos = cam._C;
        const Vec3 dir = (pt3D - camPos).normalized();
        if (iterTrack == track.begin())
        {
          originRay = dir;
        }
        else
        {
          double dot = originRay.dot(dir);
          double angle = R2D(acos(clamp(dot, -1.0 + 1.e-8, 1.0 - 1.e-8)));
          maxAngle = max(angle, maxAngle);
        }

        // If residual too large, remove the measurement
        if (dResidual2D > dPrecision) {
          map_trackToErase[trackId].insert(imageId);
        }
      }
    }
    if (maxAngle < 3)
    {
      for( tracks::submapTrack::const_iterator iterTrack = track.begin();
        iterTrack != track.end(); ++iterTrack)  {
          const size_t imageId = iterTrack->first;
          map_trackToErase[trackId].insert(imageId);
      }
    }
  }

  size_t rejectedTrack = 0, rejectedMeasurement = 0;

  for (std::map<size_t, std::set<size_t> >::const_iterator iterT = map_trackToErase.begin();
    iterT != map_trackToErase.end(); ++iterT)
  {
    const size_t trackId = iterT->first;

    const std::set<size_t> setI = iterT->second;
    // Erase the image index reference
    for (std::set<size_t>::const_iterator iterTT = setI.begin();
      iterTT != setI.end(); ++iterTT, ++rejectedMeasurement) {
      _map_reconstructed[trackId].erase(*iterTT);
    }

    // If remaining tracks is too small, remove it
    if (_map_reconstructed[trackId].size() < 2) {
      _map_reconstructed[trackId].clear();
      _map_reconstructed.erase(trackId);
      _reconstructorData.set_trackId.erase(trackId);
      _reconstructorData.map_3DPoints.erase(trackId);
      ++rejectedTrack;
    }
  }

  std::cout << "\n#rejected track: " << set_trackToErase.size() << std::endl
    << "#rejected Entire track: " << rejectedTrack << std::endl
    << "#rejected Measurement: " << rejectedMeasurement << std::endl;
  return rejectedTrack + rejectedMeasurement;
}

void IncrementalReconstructionEngine::ColorizeTracks(std::vector<Vec3> & vec_tracksColor) const
{
  // Colorize each track
  //  Start with the most representative image
  //    and iterate to provide a color to each 3D point
  {
    C_Progress_display my_progress_bar(_map_reconstructed.size(),
                                       std::cout,
                                       "\nCompute scene structure color\n");

    vec_tracksColor.resize(_map_reconstructed.size());

    //Build a list of contiguous index for the trackIds
    std::map<size_t, size_t> trackIds_to_contiguousIndexes;
    size_t cpt = 0;
    for (openMVG::tracks::STLMAPTracks::const_iterator it = _map_reconstructed.begin();
      it != _map_reconstructed.end(); ++it, ++cpt)
    {
      trackIds_to_contiguousIndexes[it->first] = cpt;
    }

    // The track list that will be colored (point removed during the process)
    openMVG::tracks::STLMAPTracks mapTrackToColor(_map_reconstructed);
    while( !mapTrackToColor.empty() )
    {
      // Find the most representative image
      //  a. Count the number of visible point for each image
      //  b. Sort to find the most representative image

      std::map<size_t, size_t> map_IndexCardinal; // ImageIndex, Cardinal
      for (openMVG::tracks::STLMAPTracks::const_iterator
        iterT = mapTrackToColor.begin();
       iterT != mapTrackToColor.end();
        ++iterT)
      {
        const size_t trackId = iterT->first;
        const tracks::submapTrack & track = mapTrackToColor[trackId];
        for( tracks::submapTrack::const_iterator iterTrack = track.begin();
          iterTrack != track.end(); ++iterTrack)
        {
          const size_t imageId = iterTrack->first;
          if (map_IndexCardinal.find(imageId) == map_IndexCardinal.end())
            map_IndexCardinal[imageId] = 1;
          else
            ++map_IndexCardinal[imageId];
        }
      }

      // Find the image that is the most represented
      std::vector<size_t> vec_cardinal;
      std::transform(map_IndexCardinal.begin(),
        map_IndexCardinal.end(),
        std::back_inserter(vec_cardinal),
        RetrieveValue());
      using namespace indexed_sort;
      std::vector< sort_index_packet_descend< size_t, size_t> > packet_vec(vec_cardinal.size());
      sort_index_helper(packet_vec, &vec_cardinal[0]);

      //First index is the image with the most of matches
      std::map<size_t, size_t>::const_iterator iterTT = map_IndexCardinal.begin();
      std::advance(iterTT, packet_vec[0].index);
      const size_t indexImage = iterTT->first;
      Image<RGBColor> image;
      ReadImage(
        stlplus::create_filespec(
          _sImagePath,
          stlplus::basename_part(_vec_camImageNames[indexImage].m_sImageName),
          stlplus::extension_part(_vec_camImageNames[indexImage].m_sImageName) ).c_str(), &image);

      // Iterate through the track
      std::set<size_t> set_toRemove;
      for (openMVG::tracks::STLMAPTracks::const_iterator
        iterT = mapTrackToColor.begin();
        iterT != mapTrackToColor.end();
        ++iterT)
      {
        const size_t trackId = iterT->first;
        const tracks::submapTrack & track = mapTrackToColor[trackId];
        tracks::submapTrack::const_iterator iterF = track.find(indexImage);

        if (iterF != track.end())
        {
          // Color the track
          const size_t featId = iterF->second;
          const SIOPointFeature & feat = _map_feats.find(indexImage)->second[featId];
          RGBColor color = image(feat.y(), feat.x());

          vec_tracksColor[ trackIds_to_contiguousIndexes[trackId] ] = Vec3(color.r(), color.g(), color.b());
          set_toRemove.insert(trackId);
          ++my_progress_bar;
        }
      }
      // Remove colored track
      for (std::set<size_t>::const_iterator iter = set_toRemove.begin();
        iter != set_toRemove.end(); ++iter)
      {
        mapTrackToColor.erase(*iter);
      }
    }
  }
}

void IncrementalReconstructionEngine::BundleAdjustment()
{
  std::cout << std::endl
    << "---------------------------------\n"
    << "--      BUNDLE ADJUSTMENT      --\n"
    << "---------------------------------" << std::endl;

  //-- All the data that I must fill:
  using namespace std;

  const size_t nbCams = _reconstructorData.map_Camera.size();
  const size_t nbIntrinsics = _map_ImagesIdPerIntrinsicGroup.size();
  const size_t nbPoints3D = _reconstructorData.map_3DPoints.size();

  // Count the number of measurement (sum of the reconstructed track length)
  size_t nbmeasurements = 0;
  for (std::map<size_t,Vec3>::const_iterator iter = _reconstructorData.map_3DPoints.begin();
    iter != _reconstructorData.map_3DPoints.end();
    ++iter)
  {
    const size_t trackId = iter->first;
    // Look through the track and add point position
    const tracks::submapTrack & track = _map_reconstructed[trackId];
    nbmeasurements += track.size();
  }

  std::cout << "#Cams: " << nbCams << std::endl
    << "#Intrinsics: " << nbIntrinsics << std::endl
    << "#Points3D: " << nbPoints3D << std::endl
    << "#measurements: " << nbmeasurements << std::endl;

  // Setup a BA problem
  using namespace openMVG::bundle_adjustment;
  BA_Problem_data_camMotionAndIntrinsic<6,6> ba_problem;
  // Will refine extrinsics[R,t] per camera and grouped intrinsics [focal,ppx,ppy,k1,k2,k3].

    // Configure the size of the problem
  ba_problem.num_cameras_ = nbCams;
  ba_problem.num_intrinsics_ = nbIntrinsics;
  ba_problem.num_points_ = nbPoints3D;
  ba_problem.num_observations_ = nbmeasurements;

  ba_problem.point_index_.reserve(ba_problem.num_observations_);
  ba_problem.camera_index_extrinsic.reserve(ba_problem.num_observations_);
  ba_problem.camera_index_intrinsic.reserve(ba_problem.num_observations_);
  ba_problem.observations_.reserve(2 * ba_problem.num_observations_);

  ba_problem.num_parameters_ =
    6 * ba_problem.num_cameras_ // #[Rotation|translation] = [3x1]|[3x1]
    + 6 * ba_problem.num_intrinsics_ // #[f,ppx,ppy,k1,k2,k3] = [6x1]
    + 3 * ba_problem.num_points_; // #[X] = [3x1]
  ba_problem.parameters_.reserve(ba_problem.num_parameters_);

  // Setup extrinsic parameters
  std::set<size_t> set_camIndex;
  std::map<size_t,size_t> map_camIndexToNumber_extrinsic, map_camIndexToNumber_intrinsic;
  size_t cpt = 0;
  for (reconstructorHelper::Map_BrownPinholeCamera::const_iterator iter = _reconstructorData.map_Camera.begin();
    iter != _reconstructorData.map_Camera.end();  ++iter, ++cpt)
  {
    // in order to map camera index to contiguous number
    set_camIndex.insert(iter->first);
    map_camIndexToNumber_extrinsic.insert(std::make_pair(iter->first, cpt));

    const Mat3 R = iter->second._R;
    double angleAxis[3];
    ceres::RotationMatrixToAngleAxis((const double*)R.data(), angleAxis);
    // translation
    const Vec3 t = iter->second._t;
    ba_problem.parameters_.push_back(angleAxis[0]);
    ba_problem.parameters_.push_back(angleAxis[1]);
    ba_problem.parameters_.push_back(angleAxis[2]);
    ba_problem.parameters_.push_back(t[0]);
    ba_problem.parameters_.push_back(t[1]);
    ba_problem.parameters_.push_back(t[2]);
  }

  // Setup intrinsic parameters groups
  cpt = 0;
  for (std::map<size_t, Vec6 >::const_iterator iterIntrinsicGroup = _map_IntrinsicsPerGroup.begin();
    iterIntrinsicGroup != _map_IntrinsicsPerGroup.end();
    ++iterIntrinsicGroup, ++cpt)
  {
    const Vec6 & intrinsic = iterIntrinsicGroup->second;
    ba_problem.parameters_.push_back(intrinsic(0)); // FOCAL_LENGTH
    ba_problem.parameters_.push_back(intrinsic(1)); // PRINCIPAL_POINT_X
    ba_problem.parameters_.push_back(intrinsic(2)); // PRINCIPAL_POINT_Y
    ba_problem.parameters_.push_back(intrinsic(3)); // K1
    ba_problem.parameters_.push_back(intrinsic(4)); // K2
    ba_problem.parameters_.push_back(intrinsic(5)); // K3
  }

  cpt = 0;
  // Link each camera to it's intrinsic group
  for (std::map<size_t, std::vector<size_t> >::const_iterator iterIntrinsicGroup = _map_ImagesIdPerIntrinsicGroup.begin();
    iterIntrinsicGroup != _map_ImagesIdPerIntrinsicGroup.end(); ++ iterIntrinsicGroup, ++cpt)
  {
    const std::vector<size_t> vec_imagesId = iterIntrinsicGroup->second;
    for (std::vector<size_t>::const_iterator iter_vec = vec_imagesId.begin();
      iter_vec != vec_imagesId.end(); ++iter_vec)
    {
      const size_t camIndex = *iter_vec;
      map_camIndexToNumber_intrinsic.insert(std::make_pair(camIndex, cpt));
    }
  }

  // Setup 3D points
  for (std::map<size_t,Vec3>::const_iterator iter = _reconstructorData.map_3DPoints.begin();
    iter != _reconstructorData.map_3DPoints.end();
    ++iter)
  {
    const Vec3 & pt3D = iter->second;
    ba_problem.parameters_.push_back(pt3D[0]);
    ba_problem.parameters_.push_back(pt3D[1]);
    ba_problem.parameters_.push_back(pt3D[2]);
  }

  // Fill measurements
  cpt = 0;
  for (std::map<size_t,Vec3>::const_iterator iter = _reconstructorData.map_3DPoints.begin();
    iter != _reconstructorData.map_3DPoints.end();
    ++iter)
  {
    const size_t trackId = iter->first;
    // Look through the track and add point position
    const tracks::submapTrack & track = _map_reconstructed[trackId];

    for( tracks::submapTrack::const_iterator iterTrack = track.begin();
      iterTrack != track.end();
      ++iterTrack)
    {
      const size_t imageId = iterTrack->first;
      const size_t featId = iterTrack->second;

      // If imageId reconstructed:
      //  - Add measurements (the feature position)
      //  - Add camidx (map the image number to the camera index)
      //  - Add ptidx (the 3D corresponding point index) (must be increasing)

      if ( set_camIndex.find(imageId) != set_camIndex.end())
      {
        const std::vector<SIOPointFeature> & vec_feats = _map_feats[imageId];
        const SIOPointFeature & ptFeat = vec_feats[featId];

        ba_problem.observations_.push_back( ptFeat.x() );
        ba_problem.observations_.push_back( ptFeat.y() );

        ba_problem.point_index_.push_back(cpt);
        ba_problem.camera_index_extrinsic.push_back(map_camIndexToNumber_extrinsic[imageId]);
        ba_problem.camera_index_intrinsic.push_back(map_camIndexToNumber_intrinsic[imageId]);
      }
    }
    ++cpt;
  }

<<<<<<< HEAD
=======
  // Parameterization used to restrict camera intrinsics (Brown model or Pinhole Model).
  ceres::SubsetParameterization *constant_transform_parameterization = NULL;
  if (!_bRefinePPandDisto) {
      std::vector<int> vec_constant_PPAndRadialDisto;

      // Last five elements are ppx,ppy and radial disto factors.
      vec_constant_PPAndRadialDisto.push_back(1); // PRINCIPAL_POINT_X FIXED
      vec_constant_PPAndRadialDisto.push_back(2); // PRINCIPAL_POINT_Y FIXED
      vec_constant_PPAndRadialDisto.push_back(3); // K1 FIXED
      vec_constant_PPAndRadialDisto.push_back(4); // K2 FIXED
      vec_constant_PPAndRadialDisto.push_back(5); // K3 FIXED

      constant_transform_parameterization =
        new ceres::SubsetParameterization(6, vec_constant_PPAndRadialDisto);
  }

  // Parameterization used to restrict camera intrinsics (focal length).
  ceres::SubsetParameterization *constant_transform_parameterization_focal = NULL;
  if (!_bRefineFocal) {
      std::vector<int> vec_constant_focal;

      // first elements is focal length
      vec_constant_focal.push_back(0); // FOCAL LENGTH FIXED

      constant_transform_parameterization_focal =
        new ceres::SubsetParameterization(6, vec_constant_focal);
  }

>>>>>>> 72805d28
  // Create residuals for each observation in the bundle adjustment problem. The
  // parameters for cameras and points are added automatically.
  ceres::Problem problem;
  // Set a LossFunction to be less penalized by false measurements
  //  - set it to NULL if you don't want use a lossFunction.
  ceres::LossFunction * p_LossFunction = new ceres::HuberLoss(4.0);
  for (size_t i = 0; i < ba_problem.num_observations(); ++i) {
    // Each Residual block takes a point and a camera as input and outputs a 2
    // dimensional residual. Internally, the cost function stores the observed
    // image location and compares the reprojection against the observation.
    ceres::CostFunction* cost_function =
      new ceres::AutoDiffCostFunction<pinhole_brown_reprojectionError::ErrorFunc_Refine_Camera_3DPoints, 2, 6, 6, 3>(
            new pinhole_brown_reprojectionError::ErrorFunc_Refine_Camera_3DPoints(
                & ba_problem.observations()[2 * i + 0]));

    problem.AddResidualBlock(cost_function,
                             p_LossFunction, // replaced by NULL if you don't want a LossFunction
                             ba_problem.mutable_camera_intrinsic_for_observation(i),
                             ba_problem.mutable_camera_extrinsic_for_observation(i),
                             ba_problem.mutable_point_for_observation(i));
<<<<<<< HEAD
=======

    if( ! _bRefinePPandDisto && ! _bRefineFocal ){
      problem.SetParameterBlockConstant(ba_problem.mutable_camera_intrisic_for_observation(i) );
    } 
    else{
        if (!_bRefinePPandDisto) {
          problem.SetParameterization(ba_problem.mutable_camera_intrisic_for_observation(i),
                                      constant_transform_parameterization);
        }

        if (!_bRefineFocal) {
          problem.SetParameterization(ba_problem.mutable_camera_intrisic_for_observation(i),
                                      constant_transform_parameterization_focal);
        }
    }

>>>>>>> 72805d28
  }

  //-- Lock the first camera to better deal with scene orientation ambiguity
  if (_vec_added_order.size()>0 && map_camIndexToNumber_extrinsic.size()>0)
  {
    // First camera is the first one that have been used
    problem.SetParameterBlockConstant(
      ba_problem.mutable_camera_extrinsic_for_observation(
        map_camIndexToNumber_extrinsic[_vec_added_order[0]]));
  }

  // Parameterization used to restrict camera intrinsics
  {
    //-- Optional:
    //  - bRefinePPandDisto
    //   -> true: Pinhole camera model with Brown distortion model may vary
    //   -> false: only the focal lenght may vary
    //
    //  - _bRefineFocal
    //   -> true: refine focal length, Principal point and radial distortion
    //   -> false: fixed focal length (refine Principal point and radial distortion)
    ceres::SubsetParameterization *constant_transform_parameterization = NULL;
    std::vector<int> vec_constant_intrinsic;
    if ( !_bRefinePPandDisto ) {
      // Parameterization used to set as constant principal point and radial distortion
      // Last five elements are ppx,ppy and radial disto factors.
      vec_constant_intrinsic.push_back(1); // PRINCIPAL_POINT_X FIXED
      vec_constant_intrinsic.push_back(2); // PRINCIPAL_POINT_Y FIXED
      vec_constant_intrinsic.push_back(3); // K1 FIXED
      vec_constant_intrinsic.push_back(4); // K2 FIXED
      vec_constant_intrinsic.push_back(5); // K3 FIXED
    }

    if ( !_bRefineFocal ) {
      // Parameterization used to set as constant the camera focal length (fixed focal length)
      vec_constant_intrinsic.push_back(0);
    }

    if ( !vec_constant_intrinsic.empty() &&
         vec_constant_intrinsic.size() != ba_problem.NINTRINSICPARAM
         // if all parameters are set as constant, better to use the SetParameterBlockConstant
       )
      constant_transform_parameterization =
        new ceres::SubsetParameterization(6, vec_constant_intrinsic);

    // Loop over intrinsics (to configure varying and fix parameters)
    for (size_t iIntrinsicGroupId = 0; iIntrinsicGroupId < ba_problem.num_intrinsics(); ++iIntrinsicGroupId)
    {
      if ( !_bRefinePPandDisto && !_bRefineFocal ){
        problem.SetParameterBlockConstant(ba_problem.mutable_cameras_intrinsic(iIntrinsicGroupId));
      }
      else{
        if ( !vec_constant_intrinsic.empty() ) {
          problem.SetParameterization(ba_problem.mutable_cameras_intrinsic(iIntrinsicGroupId),
            constant_transform_parameterization);
        }
      }
    }
  }

  // Configure a BA engine and run it
  //  Make Ceres automatically detect the bundle structure.
  ceres::Solver::Options options;
  options.preconditioner_type = ceres::JACOBI;
  options.linear_solver_type = ceres::SPARSE_SCHUR;
  if (ceres::IsSparseLinearAlgebraLibraryTypeAvailable(ceres::SUITE_SPARSE))
    options.sparse_linear_algebra_library_type = ceres::SUITE_SPARSE;
  else
    if (ceres::IsSparseLinearAlgebraLibraryTypeAvailable(ceres::CX_SPARSE))
      options.sparse_linear_algebra_library_type = ceres::CX_SPARSE;
    else
    {
      // No sparse back end for Ceres.
      // Use dense solving
      options.linear_solver_type = ceres::DENSE_SCHUR;
    }
  options.minimizer_progress_to_stdout = false;
  options.logging_type = ceres::SILENT;
#ifdef USE_OPENMP
  options.num_threads = omp_get_max_threads();
  options.num_linear_solver_threads = omp_get_max_threads();
#endif // USE_OPENMP

  // Solve BA
  ceres::Solver::Summary summary;
  ceres::Solve(options, &problem, &summary);
  std::cout << summary.FullReport() << std::endl;

  // If no error, get back refined parameters
  if (summary.IsSolutionUsable())
  {
    // Display statistics about the minimization
    std::cout << std::endl
      << "Bundle Adjustment statistics:\n"
      << " Initial RMSE: " << std::sqrt( summary.initial_cost / (ba_problem.num_observations_*2.)) << "\n"
      << " Final RMSE: " << std::sqrt( summary.final_cost / (ba_problem.num_observations_*2.)) << "\n"
      << std::endl;

    // Get back 3D points
    cpt = 0;
    for (std::map<size_t,Vec3>::iterator iter = _reconstructorData.map_3DPoints.begin();
      iter != _reconstructorData.map_3DPoints.end(); ++iter, ++cpt)
    {
      const double * pt = ba_problem.mutable_points() + cpt*3;
      Vec3 & pt3D = iter->second;
      pt3D = Vec3(pt[0], pt[1], pt[2]);
    }

    // Get back camera external and intrinsic parameters
    for (reconstructorHelper::Map_BrownPinholeCamera::iterator iter = _reconstructorData.map_Camera.begin();
      iter != _reconstructorData.map_Camera.end(); ++iter)
    {
      const size_t imageId = iter->first;
      const size_t extrinsicId = map_camIndexToNumber_extrinsic[imageId];
      // Get back extrinsic pointer
      const double * camE = ba_problem.mutable_cameras_extrinsic(extrinsicId);
      Mat3 R;
      // angle axis to rotation matrix
      ceres::AngleAxisToRotationMatrix(camE, R.data());
      Vec3 t(camE[3], camE[4], camE[5]);

      // Get back the intrinsic group of the camera
      const size_t intrinsicId = map_camIndexToNumber_intrinsic[imageId];
      const double * camIntrinsics = ba_problem.mutable_cameras_intrinsic(intrinsicId);
      // Update the camera with update intrinsic and extrinsic parameters
      using namespace pinhole_brown_reprojectionError;
      BrownPinholeCamera & sCam = iter->second;
      sCam = BrownPinholeCamera(
        camIntrinsics[pinhole_brown_reprojectionError::OFFSET_FOCAL_LENGTH],
        camIntrinsics[pinhole_brown_reprojectionError::OFFSET_PRINCIPAL_POINT_X],
        camIntrinsics[pinhole_brown_reprojectionError::OFFSET_PRINCIPAL_POINT_Y],
        R,
        t,
        camIntrinsics[pinhole_brown_reprojectionError::OFFSET_K1],
        camIntrinsics[pinhole_brown_reprojectionError::OFFSET_K2],
        camIntrinsics[pinhole_brown_reprojectionError::OFFSET_K3]);
    }

    //-- Update each intrinsic parameters group
    cpt = 0;
    for (std::map<size_t, Vec6 >::iterator iterIntrinsicGroup = _map_IntrinsicsPerGroup.begin();
      iterIntrinsicGroup != _map_IntrinsicsPerGroup.end();
      ++iterIntrinsicGroup, ++cpt)
    {
      const double * camIntrinsics = ba_problem.mutable_cameras_intrinsic() + cpt * 6;
      Vec6 & intrinsic = iterIntrinsicGroup->second;
      using namespace pinhole_brown_reprojectionError;
      intrinsic << camIntrinsics[pinhole_brown_reprojectionError::OFFSET_FOCAL_LENGTH],
        camIntrinsics[pinhole_brown_reprojectionError::OFFSET_PRINCIPAL_POINT_X],
        camIntrinsics[pinhole_brown_reprojectionError::OFFSET_PRINCIPAL_POINT_Y],
        camIntrinsics[pinhole_brown_reprojectionError::OFFSET_K1],
        camIntrinsics[pinhole_brown_reprojectionError::OFFSET_K2],
        camIntrinsics[pinhole_brown_reprojectionError::OFFSET_K3];

       std::cout << " for camera Idx=[" << cpt << "]: " << std::endl
        << "\t focal: " << camIntrinsics[pinhole_brown_reprojectionError::OFFSET_FOCAL_LENGTH] << std::endl
        << "\t ppx: " << camIntrinsics[pinhole_brown_reprojectionError::OFFSET_PRINCIPAL_POINT_X] << std::endl
        << "\t ppy: " << camIntrinsics[pinhole_brown_reprojectionError::OFFSET_PRINCIPAL_POINT_Y] << std::endl
        << "\t k1: " << camIntrinsics[pinhole_brown_reprojectionError::OFFSET_K1] << std::endl
        << "\t k2: " << camIntrinsics[pinhole_brown_reprojectionError::OFFSET_K2] << std::endl
        << "\t k3: " << camIntrinsics[pinhole_brown_reprojectionError::OFFSET_K3] << std::endl;
    }
  }
}

double IncrementalReconstructionEngine::ComputeResidualsHistogram(Histogram<double> * histo)
{
  std::set<size_t> set_camIndex;
  for (reconstructorHelper::Map_BrownPinholeCamera::const_iterator iter = _reconstructorData.map_Camera.begin();
    iter != _reconstructorData.map_Camera.end();
    ++iter)
  {
    set_camIndex.insert(iter->first);
  }

  // For each 3D point sum their reprojection error

  std::vector<float> vec_residuals;
  vec_residuals.reserve(_reconstructorData.map_3DPoints.size());

  for (std::map<size_t,Vec3>::const_iterator iter = _reconstructorData.map_3DPoints.begin();
    iter != _reconstructorData.map_3DPoints.end();
    ++iter)
  {
    const size_t trackId = iter->first;
    const Vec3 & pt3D = iter->second;
    // Look through the track and add point position
    const tracks::submapTrack & track = _map_reconstructed[trackId];

    for( tracks::submapTrack::const_iterator iterTrack = track.begin();
      iterTrack != track.end();
      ++iterTrack)
    {
      const size_t imageId = iterTrack->first;
      const size_t featId = iterTrack->second;

      if ( set_camIndex.find(imageId) != set_camIndex.end())
      {
        const std::vector<SIOPointFeature> & vec_feats = _map_feats[imageId];
        const SIOPointFeature & ptFeat = vec_feats[featId];
        const BrownPinholeCamera & cam = _reconstructorData.map_Camera.find(imageId)->second;

        double dResidual = cam.Residual(pt3D, ptFeat.coords().cast<double>());
        vec_residuals.push_back(dResidual);
      }
    }
  }

  // Display statistics
  if (vec_residuals.size() > 1)
  {
    float dMin, dMax, dMean, dMedian;
    minMaxMeanMedian<float>(vec_residuals.begin(), vec_residuals.end(),
                            dMin, dMax, dMean, dMedian);
    if (histo)  {
      *histo = Histogram<double>(dMin, dMax, 10);
      histo->Add(vec_residuals.begin(), vec_residuals.end());
    }

    std::cout << std::endl << std::endl;
    std::cout << std::endl
      << "IncrementalReconstructionEngine::ComputeResidualsMSE." << "\n"
      << "\t-- #Tracks:\t" << _map_reconstructed.size() << std::endl
      << "\t-- Residual min:\t" << dMin << std::endl
      << "\t-- Residual median:\t" << dMedian << std::endl
      << "\t-- Residual max:\t "  << dMax << std::endl
      << "\t-- Residual mean:\t " << dMean << std::endl;

    return dMean;
  }
  return -1.0;
}

} // namespace openMVG<|MERGE_RESOLUTION|>--- conflicted
+++ resolved
@@ -1399,37 +1399,6 @@
     ++cpt;
   }
 
-<<<<<<< HEAD
-=======
-  // Parameterization used to restrict camera intrinsics (Brown model or Pinhole Model).
-  ceres::SubsetParameterization *constant_transform_parameterization = NULL;
-  if (!_bRefinePPandDisto) {
-      std::vector<int> vec_constant_PPAndRadialDisto;
-
-      // Last five elements are ppx,ppy and radial disto factors.
-      vec_constant_PPAndRadialDisto.push_back(1); // PRINCIPAL_POINT_X FIXED
-      vec_constant_PPAndRadialDisto.push_back(2); // PRINCIPAL_POINT_Y FIXED
-      vec_constant_PPAndRadialDisto.push_back(3); // K1 FIXED
-      vec_constant_PPAndRadialDisto.push_back(4); // K2 FIXED
-      vec_constant_PPAndRadialDisto.push_back(5); // K3 FIXED
-
-      constant_transform_parameterization =
-        new ceres::SubsetParameterization(6, vec_constant_PPAndRadialDisto);
-  }
-
-  // Parameterization used to restrict camera intrinsics (focal length).
-  ceres::SubsetParameterization *constant_transform_parameterization_focal = NULL;
-  if (!_bRefineFocal) {
-      std::vector<int> vec_constant_focal;
-
-      // first elements is focal length
-      vec_constant_focal.push_back(0); // FOCAL LENGTH FIXED
-
-      constant_transform_parameterization_focal =
-        new ceres::SubsetParameterization(6, vec_constant_focal);
-  }
-
->>>>>>> 72805d28
   // Create residuals for each observation in the bundle adjustment problem. The
   // parameters for cameras and points are added automatically.
   ceres::Problem problem;
@@ -1450,25 +1419,6 @@
                              ba_problem.mutable_camera_intrinsic_for_observation(i),
                              ba_problem.mutable_camera_extrinsic_for_observation(i),
                              ba_problem.mutable_point_for_observation(i));
-<<<<<<< HEAD
-=======
-
-    if( ! _bRefinePPandDisto && ! _bRefineFocal ){
-      problem.SetParameterBlockConstant(ba_problem.mutable_camera_intrisic_for_observation(i) );
-    } 
-    else{
-        if (!_bRefinePPandDisto) {
-          problem.SetParameterization(ba_problem.mutable_camera_intrisic_for_observation(i),
-                                      constant_transform_parameterization);
-        }
-
-        if (!_bRefineFocal) {
-          problem.SetParameterization(ba_problem.mutable_camera_intrisic_for_observation(i),
-                                      constant_transform_parameterization_focal);
-        }
-    }
-
->>>>>>> 72805d28
   }
 
   //-- Lock the first camera to better deal with scene orientation ambiguity
@@ -1480,12 +1430,12 @@
         map_camIndexToNumber_extrinsic[_vec_added_order[0]]));
   }
 
-  // Parameterization used to restrict camera intrinsics
+  // Parametrization used to restrict camera intrinsics
   {
     //-- Optional:
     //  - bRefinePPandDisto
     //   -> true: Pinhole camera model with Brown distortion model may vary
-    //   -> false: only the focal lenght may vary
+    //   -> false: only the focal length may vary
     //
     //  - _bRefineFocal
     //   -> true: refine focal length, Principal point and radial distortion
@@ -1493,7 +1443,7 @@
     ceres::SubsetParameterization *constant_transform_parameterization = NULL;
     std::vector<int> vec_constant_intrinsic;
     if ( !_bRefinePPandDisto ) {
-      // Parameterization used to set as constant principal point and radial distortion
+      // Parametrization used to set as constant principal point and radial distortion
       // Last five elements are ppx,ppy and radial disto factors.
       vec_constant_intrinsic.push_back(1); // PRINCIPAL_POINT_X FIXED
       vec_constant_intrinsic.push_back(2); // PRINCIPAL_POINT_Y FIXED
@@ -1503,7 +1453,7 @@
     }
 
     if ( !_bRefineFocal ) {
-      // Parameterization used to set as constant the camera focal length (fixed focal length)
+      // Parametrization used to set as constant the camera focal length (fixed focal length)
       vec_constant_intrinsic.push_back(0);
     }
 
