// Copyright (c) 2015 Pierre Moulon.

// This Source Code Form is subject to the terms of the Mozilla Public
// License, v. 2.0. If a copy of the MPL was not distributed with this
// file, You can obtain one at http://mozilla.org/MPL/2.0/.

#ifndef OPENMVG_SFM_DATA_BA_CERES_HPP
#define OPENMVG_SFM_DATA_BA_CERES_HPP

#include "openMVG/sfm/sfm_data_BA.hpp"
#include "openMVG/numeric/numeric.h"
#include "ceres/types.h"
#include "ceres/cost_function.h"

namespace openMVG {

namespace cameras{
class IntrinsicBase;
}

namespace sfm {

struct SfM_Data;

/// Create the appropriate cost functor according the provided input camera intrinsic model
/// Can be residual cost functor can be weighetd if desired (default 0.0 means no weight).
ceres::CostFunction * IntrinsicsToCostFunction
(
  cameras::IntrinsicBase * intrinsic,
  const Vec2 & observation,
  const double weight = 0.0
);

class Bundle_Adjustment_Ceres : public Bundle_Adjustment
{
  public:
  struct BA_Ceres_options
  {
    bool bVerbose_;
    unsigned int nb_threads_;
    bool bCeres_summary_;
    ceres::LinearSolverType linear_solver_type_;
    ceres::PreconditionerType preconditioner_type_;
    ceres::SparseLinearAlgebraLibraryType sparse_linear_algebra_library_type_;
    double parameter_tolerance_;

    BA_Ceres_options(const bool bVerbose = true, bool bmultithreaded = true);
  };
  private:
    BA_Ceres_options ceres_options_;

  public:
<<<<<<< HEAD
  Bundle_Adjustment_Ceres(Bundle_Adjustment_Ceres::BA_Ceres_options options = BA_Ceres_options());

  bool Adjust
  (
    // the SfM scene to refine
    SfM_Data & sfm_data,
    // tell which parameter needs to be adjusted
    const Optimize_Options options
  );
=======
  Bundle_Adjustment_Ceres(Bundle_Adjustment_Ceres::BA_options options = BA_options());

  bool Adjust(
    SfM_Data & sfm_data,            // the SfM scene to refine
    bool bRefineRotations = true,   // tell if pose rotations will be refined
    bool bRefineTranslations = true,// tell if the pose translation will be refined
    bool bRefineIntrinsics = true,  // tell if the camera intrinsic will be refined
    bool bRefineStructure = true) override ;  // tell if the structure will be refined
>>>>>>> 6ca1c9c5
};

} // namespace sfm
} // namespace openMVG

#endif // OPENMVG_SFM_DATA_BA_CERES_HPP<|MERGE_RESOLUTION|>--- conflicted
+++ resolved
@@ -50,7 +50,6 @@
     BA_Ceres_options ceres_options_;
 
   public:
-<<<<<<< HEAD
   Bundle_Adjustment_Ceres(Bundle_Adjustment_Ceres::BA_Ceres_options options = BA_Ceres_options());
 
   bool Adjust
@@ -59,17 +58,7 @@
     SfM_Data & sfm_data,
     // tell which parameter needs to be adjusted
     const Optimize_Options options
-  );
-=======
-  Bundle_Adjustment_Ceres(Bundle_Adjustment_Ceres::BA_options options = BA_options());
-
-  bool Adjust(
-    SfM_Data & sfm_data,            // the SfM scene to refine
-    bool bRefineRotations = true,   // tell if pose rotations will be refined
-    bool bRefineTranslations = true,// tell if the pose translation will be refined
-    bool bRefineIntrinsics = true,  // tell if the camera intrinsic will be refined
-    bool bRefineStructure = true) override ;  // tell if the structure will be refined
->>>>>>> 6ca1c9c5
+  ) override;
 };
 
 } // namespace sfm
