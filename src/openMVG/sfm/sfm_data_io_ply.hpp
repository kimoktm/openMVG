--- conflicted
+++ resolved
@@ -32,9 +32,6 @@
   if (!stream.is_open())
     return false;
 
-  // Configure a sufficient precision for the float data
-  // Avoid the quantification effects when scientific notation is used
-  stream << std::fixed << std::setprecision(9); // float have up to 9 significative digits
   bool bOk = false;
   {
     // Count how many views having valid poses:
@@ -69,15 +66,10 @@
           {
             const geometry::Pose3 pose = sfm_data.GetPoseOrDie(view.second.get());
             stream
-<<<<<<< HEAD
-              << pose.center().transpose().cast<float>()
-              << " 0 255 0" << '\n';
-=======
               << pose.center()(0) << ' '
               << pose.center()(1) << ' '
               << pose.center()(2)
               << " 0 255 0\n";
->>>>>>> f2842c91
           }
         }
       }
@@ -89,15 +81,10 @@
         for ( const auto & iterLandmarks : landmarks )
         {
           stream
-<<<<<<< HEAD
-            << iterLandmarks.second.X.transpose().cast<float>()
-            << " 255 255 255" << '\n';
-=======
             << iterLandmarks.second.X(0) << ' '
             << iterLandmarks.second.X(1) << ' '
             << iterLandmarks.second.X(2)
             << " 255 255 255\n";
->>>>>>> f2842c91
         }
       }
 
@@ -108,15 +95,10 @@
         for ( const auto & iterGCP : landmarks )
         {
           stream
-<<<<<<< HEAD
-            << iterGCP.second.X.transpose().cast<float>()
-            << " 255 255 0" << '\n';
-=======
             << iterGCP.second.X(0) << ' '
             << iterGCP.second.X(1) << ' '
             << iterGCP.second.X(2)
             << " 255 255 0\n";
->>>>>>> f2842c91
         }
       }
 
