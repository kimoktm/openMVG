--- conflicted
+++ resolved
@@ -639,7 +639,6 @@
   if (tracks.size() < 30)
     return false;
 
-<<<<<<< HEAD
   // Get rotations:
   const std::vector<Mat3> vec_global_R_Triplet =
     {map_globalR.at(poses_id.i), map_globalR.at(poses_id.j), map_globalR.at(poses_id.k)};
@@ -669,9 +668,10 @@
       {
         const size_t idx_view = track_it.first;
         const View * view = sfm_data.views.at(idx_view).get();
+        const IntrinsicBase * cam = sfm_data.intrinsics.at(view->id_intrinsic).get();
         intrinsic_ids.insert(view->id_intrinsic);
-        const features::PointFeature pt = normalized_features_provider->getFeatures(idx_view)[track_it.second];
-        xxx[index++]->col(cpt) = pt.coords().cast<double>();
+        const Vec2 pt = features_provider->getFeatures(idx_view)[track_it.second].coords().cast<double>();
+        xxx[index++]->col(cpt) = ((*cam)(cam->get_ud_pixel(pt))).hnormalized();
       }
       ++cpt;
     }
@@ -734,32 +734,6 @@
     #endif
 
     return bTest;
-=======
-  // Data conversion
-  // Fill image observations as a unique matrix array
-  Mat
-    x1(2, tracks.size()),
-    x2(2, tracks.size()),
-    x3(2, tracks.size());
-
-  Mat* xxx[3] = {&x1, &x2, &x3};
-  std::set<IndexT> intrinsic_ids;
-  size_t cpt = 0;
-  for (const auto & tracks_it : tracks)
-  {
-    const tracks::submapTrack & subTrack = tracks_it.second;
-    size_t index = 0;
-    for (const auto & track_it : subTrack)
-    {
-      const size_t idx_view = track_it.first;
-      const View * view = sfm_data.views.at(idx_view).get();
-      const IntrinsicBase * cam = sfm_data.intrinsics.at(view->id_intrinsic).get();
-      intrinsic_ids.insert(view->id_intrinsic);
-      const features::PointFeature pt = features_provider->getFeatures(idx_view)[track_it.second];
-      xxx[index++]->col(cpt) = ((*cam)(cam->get_ud_pixel(pt.coords().cast<double>()))).hnormalized();
-    }
-    ++cpt;
->>>>>>> cbf1519b
   }
   else
   {
@@ -877,6 +851,7 @@
       const size_t idx_view   = track_it.first;
       const size_t feat       = track_it.second;
       const View * view       = sfm_data.views.at(idx_view).get();
+      const IntrinsicBase * cam = sfm_data.intrinsics.at(view->id_intrinsic).get();
       const IndexT pose_index = view->id_pose;
 
       // update minimal image size
@@ -886,8 +861,8 @@
         image_size = std::make_pair(view->ui_width, view->ui_height);
       }
 
-      Vec2 bearing;
-      bearing << normalized_features_provider->feats_per_view.at(idx_view).at(feat).coords().cast<double>();
+      Vec2 bearing = features_provider->feats_per_view.at(idx_view).at(feat).coords().cast<double>();
+      bearing << (*cam)(cam->get_ud_pixel(bearing)).hnormalized();
 
       // initialize information relative to this bearing vector
       // Add the non central sub pose camera index & the non central camera pose index
@@ -984,16 +959,9 @@
       // initialize view and get intrinsics
       const View * view = sfm_data.GetViews().at(viewIndex).get();
 
-<<<<<<< HEAD
-      // get normalized feature
-      const features::PointFeature & pt = normalized_features_provider->feats_per_view.at(viewIndex)[featIndex];
-      const Vec2 pt_unnormalized( cam->cam2ima(pt.coords().cast<double>()));
-      obs[viewIndex] = Observation(pt_unnormalized, featIndex);
-=======
       // get feature
       const features::PointFeature & pt = features_provider->feats_per_view.at(viewIndex)[featIndex];
       obs[viewIndex] = Observation(pt, featIndex);
->>>>>>> cbf1519b
     }
   }
 
