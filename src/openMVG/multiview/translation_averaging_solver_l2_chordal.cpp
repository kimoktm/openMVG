//  Copyright (c) 2014, Kyle Wilson
//  All rights reserved.
//
//  Redistribution and use in source and binary forms, with or without
//  modification, are permitted provided that the following conditions are met:
//
//  1. Redistributions of source code must retain the above copyright notice, this
//  list of conditions and the following disclaimer.
//  2. Redistributions in binary form must reproduce the above copyright notice,
//  this list of conditions and the following disclaimer in the documentation
//  and/or other materials provided with the distribution.
//
//  THIS SOFTWARE IS PROVIDED BY THE COPYRIGHT HOLDERS AND CONTRIBUTORS "AS IS" AND
//  ANY EXPRESS OR IMPLIED WARRANTIES, INCLUDING, BUT NOT LIMITED TO, THE IMPLIED
//  WARRANTIES OF MERCHANTABILITY AND FITNESS FOR A PARTICULAR PURPOSE ARE
//  DISCLAIMED. IN NO EVENT SHALL THE COPYRIGHT OWNER OR CONTRIBUTORS BE LIABLE FOR
//  ANY DIRECT, INDIRECT, INCIDENTAL, SPECIAL, EXEMPLARY, OR CONSEQUENTIAL DAMAGES
//  (INCLUDING, BUT NOT LIMITED TO, PROCUREMENT OF SUBSTITUTE GOODS OR SERVICES;
//  LOSS OF USE, DATA, OR PROFITS; OR BUSINESS INTERRUPTION) HOWEVER CAUSED AND
//  ON ANY THEORY OF LIABILITY, WHETHER IN CONTRACT, STRICT LIABILITY, OR TORT
//  (INCLUDING NEGLIGENCE OR OTHERWISE) ARISING IN ANY WAY OUT OF THE USE OF THIS
//  SOFTWARE, EVEN IF ADVISED OF THE POSSIBILITY OF SUCH DAMAGE.
//
//  The views and conclusions contained in the software and documentation are those
//  of the authors and should not be interpreted as representing official policies,
//  either expressed or implied, of the FreeBSD Project.

// Copyright (c) 2014 Pierre MOULON.

// This Source Code Form is subject to the terms of the Mozilla Public
// License, v. 2.0. If a copy of the MPL was not distributed with this
// file, You can obtain one at http://mozilla.org/MPL/2.0/.

#include "openMVG/multiview/translation_averaging_common.hpp"
#include "openMVG/multiview/translation_averaging_solver.hpp"

#include "ceres/ceres.h"

#include <ctime>
#include <vector>
#include <set>
#include <map>

namespace openMVG {

using ceres::AutoDiffCostFunction;
using ceres::CostFunction;
using ceres::Problem;
using ceres::Solver;
using ceres::Solve;
using ceres::HuberLoss;

struct ChordFunctor {
  ChordFunctor(const double *direction, double weight)
    : u_(direction), w_(weight){}

  const double *u_; // local estimate of the translation direction
  const double w_;  // weight

  // Residual computation (3x1: a residual along each unit axis)
  template <typename T>
  bool operator()(const T* const x0, const T* const x1, T* residual) const
  {
    // compute ||x1 - x0||_2
    T norm = sqrt((x1[0]-x0[0])*(x1[0]-x0[0]) +
      (x1[1]-x0[1])*(x1[1]-x0[1]) +
      (x1[2]-x0[2])*(x1[2]-x0[2]));
    residual[0] = w_*((x1[0]-x0[0]) / norm - T(u_[0]));
    residual[1] = w_*((x1[1]-x0[1]) / norm - T(u_[1]));
    residual[2] = w_*((x1[2]-x0[2]) / norm - T(u_[2]));
    return true;
  }
};

void reindex_problem(int* edges, int num_edges, std::vector<int> &reindex_lookup);

bool solve_translations_problem_l2_chordal
(
  const int* edges,
  const double* poses,
  const double* weights,
  int num_edges,
  double loss_width,
  double* X,
  double function_tolerance,
  double parameter_tolerance,
  int max_iterations
)
{
  // seed the random number generator
  std::srand( std::time( NULL ) );

  // re index the edges to be a sequential set
  std::vector<int> reindexed_edges(edges, edges+2*num_edges);
  std::vector<int> reindexed_lookup;
  reindex_problem(&reindexed_edges[0], num_edges, reindexed_lookup);
  const int num_nodes = reindexed_lookup.size();

  // Init with a random guess solution
  std::vector<double> x(3*num_nodes);
  for (int i=0; i<3*num_nodes; ++i)
    x[i] = (double)rand() / RAND_MAX;

  // add the parameter blocks (a 3-vector for each node)
  Problem problem;
  for (int i=0; i<num_nodes; ++i)
    problem.AddParameterBlock(&x[3*i], 3);

  // set the residual function (chordal distance for each edge)
  for (int i=0; i<num_edges; ++i) {
    CostFunction* cost_function =
      new AutoDiffCostFunction<ChordFunctor, 3, 3, 3>(
      new ChordFunctor(poses+3*i, weights[i]));

    if (loss_width == 0.0) {
      // No robust loss function
      problem.AddResidualBlock(cost_function, NULL, &x[3*reindexed_edges[2*i+0]], &x[3*reindexed_edges[2*i+1]]);
    } else {
      problem.AddResidualBlock(cost_function, new ceres::HuberLoss(loss_width), &x[3*reindexed_edges[2*i+0]], &x[3*reindexed_edges[2*i+1]]);
    }
  }

  // Fix first camera in {0,0,0}: fix the translation ambiguity
  x[0] = x[1] = x[2] = 0.0;
  problem.SetParameterBlockConstant(&x[0]);

  // solve
  Solver::Options options;
#ifdef OPENMVG_USE_OPENMP
  options.num_threads = omp_get_max_threads();
  options.num_linear_solver_threads = omp_get_max_threads();
#endif // OPENMVG_USE_OPENMP
  options.minimizer_progress_to_stdout = false;
  options.logging_type = ceres::SILENT;
  options.max_num_iterations = max_iterations;
  options.function_tolerance = function_tolerance;
  options.parameter_tolerance = parameter_tolerance;
  
  // Since the problem is sparse, use a sparse solver iff available
  if (ceres::IsSparseLinearAlgebraLibraryTypeAvailable(ceres::SUITE_SPARSE))
  {
    options.sparse_linear_algebra_library_type = ceres::SUITE_SPARSE;
    options.linear_solver_type = ceres::SPARSE_NORMAL_CHOLESKY;
  }
  else if (ceres::IsSparseLinearAlgebraLibraryTypeAvailable(ceres::CX_SPARSE))
  {
    options.sparse_linear_algebra_library_type = ceres::CX_SPARSE;
    options.linear_solver_type = ceres::SPARSE_NORMAL_CHOLESKY;
  }
  else if (ceres::IsSparseLinearAlgebraLibraryTypeAvailable(ceres::EIGEN_SPARSE))
  {
    options.sparse_linear_algebra_library_type = ceres::EIGEN_SPARSE;
    options.linear_solver_type = ceres::SPARSE_NORMAL_CHOLESKY;
  }
  else
  {
    options.linear_solver_type = ceres::DENSE_NORMAL_CHOLESKY;
  }

  Solver::Summary summary;
  Solve(options, &problem, &summary);

  std::cout << summary.FullReport() << "\n";

  if (summary.IsSolutionUsable())
  {
    // undo the re indexing
    for (int i=0; i<num_nodes; ++i) {
      const int j = reindexed_lookup[i];
      X[3*j+0] = x[3*i+0];
      X[3*j+1] = x[3*i+1];
      X[3*j+2] = x[3*i+2];
    }
  }
  return summary.IsSolutionUsable();
}

void
reindex_problem
(
  int* edges,
  int num_edges,
  std::vector<int> &reindexed_lookup
)
{
  // get the unique set of nodes
  std::set<int> nodes;
  for (int i=0; i<2*num_edges; ++i)
    nodes.insert(edges[i]);

  reindexed_lookup.clear();
  reindexed_lookup.reserve(nodes.size());

  std::map<int, int> reindexed_key;
  // iterator through them and assign a new Id to each vertex
  std::set<int>::const_iterator it;
  int n=0;
  for (it = nodes.begin(); it != nodes.end(); ++it, ++n) {
    reindexed_lookup.push_back(*it);
    reindexed_key[*it] = n;
  }

  // now renumber the edges
  for (int i=0; i<2*num_edges; ++i)
<<<<<<< HEAD
    edges[i]  = reindexing_key[edges[i]];
}

} // namespace openMVG

=======
    edges[i]  = reindexed_key[edges[i]];
}

} // namespace openMVG
>>>>>>> bb98906e
<|MERGE_RESOLUTION|>--- conflicted
+++ resolved
@@ -202,15 +202,7 @@
 
   // now renumber the edges
   for (int i=0; i<2*num_edges; ++i)
-<<<<<<< HEAD
-    edges[i]  = reindexing_key[edges[i]];
-}
-
-} // namespace openMVG
-
-=======
     edges[i]  = reindexed_key[edges[i]];
 }
 
-} // namespace openMVG
->>>>>>> bb98906e
+} // namespace openMVG