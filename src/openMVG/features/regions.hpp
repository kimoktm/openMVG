--- conflicted
+++ resolved
@@ -138,11 +138,7 @@
   }
 
   /// Return the number of defined regions
-<<<<<<< HEAD
-  size_t RegionCount() const {return vec_feats_.size();}
-=======
-  size_t RegionCount() const override {return _vec_feats.size();}
->>>>>>> 6ca1c9c5
+  size_t RegionCount() const override {return vec_feats_.size();}
 
   /// Mutable and non-mutable FeatureT getters.
   inline std::vector<FeatureT> & Features() { return vec_feats_; }
@@ -152,11 +148,7 @@
   inline std::vector<DescriptorT> & Descriptors() { return vec_descs_; }
   inline const std::vector<DescriptorT> & Descriptors() const { return vec_descs_; }
 
-<<<<<<< HEAD
-  const void * DescriptorRawData() const { return &vec_descs_[0];}
-=======
-  const void * DescriptorRawData() const override { return &_vec_descs[0];}
->>>>>>> 6ca1c9c5
+  const void * DescriptorRawData() const override { return &vec_descs_[0];}
 
   template<class Archive>
   void serialize(Archive & ar)
@@ -167,11 +159,11 @@
 
   Regions * EmptyClone() const override 
   {
-    return new Scalar_Regions;
+    return new Scalar_Regions();
   }
 
   // Return the L2 distance between two descriptors
-  double SquaredDescriptorDistance(size_t i, const Regions * regions, size_t j) const override 
+  double SquaredDescriptorDistance(size_t i, const Regions * regions, size_t j) const override
   {
     assert(i < vec_descs_.size());
     assert(regions);
@@ -183,7 +175,7 @@
   }
 
   /// Add the Inth region to another Region container
-  void CopyRegion(size_t i, Regions * region_container) const override 
+  void CopyRegion(size_t i, Regions * region_container) const
   {
     assert(i < vec_feats_.size() && i < vec_descs_.size());
     static_cast<Scalar_Regions<FeatT, T, L> *>(region_container)->vec_feats_.push_back(vec_feats_[i]);
@@ -221,15 +213,15 @@
   //-- Class functions
   //--
 
-  bool IsScalar() const override {return false;}
-  bool IsBinary() const override {return true;}
-  std::string Type_id() const override {return typeid(typename DescriptorT::bin_type).name();}
-  size_t DescriptorLength() const override {return static_cast<size_t>(L);}
+  bool IsScalar() const {return false;}
+  bool IsBinary() const {return true;}
+  std::string Type_id() const {return typeid(typename DescriptorT::bin_type).name();}
+  size_t DescriptorLength() const {return static_cast<size_t>(L);}
 
   /// Read from files the regions and their corresponding descriptors.
   bool Load(
     const std::string& sfileNameFeats,
-    const std::string& sfileNameDescs) override 
+    const std::string& sfileNameDescs)
   {
     return loadFeatsFromFile(sfileNameFeats, vec_feats_)
           & loadDescsFromBinFile(sfileNameDescs, vec_descs_);
@@ -238,33 +230,29 @@
   /// Export in two separate files the regions and their corresponding descriptors.
   bool Save(
     const std::string& sfileNameFeats,
-    const std::string& sfileNameDescs) const override
+    const std::string& sfileNameDescs) const
   {
     return saveFeatsToFile(sfileNameFeats, vec_feats_)
           & saveDescsToBinFile(sfileNameDescs, vec_descs_);
   }
 
-  bool LoadFeatures(const std::string& sfileNameFeats) override
+  bool LoadFeatures(const std::string& sfileNameFeats)
   {
     return loadFeatsFromFile(sfileNameFeats, vec_feats_);
   }
 
-  PointFeatures GetRegionsPositions() const override
+  PointFeatures GetRegionsPositions() const
   {
     return PointFeatures(vec_feats_.begin(), vec_feats_.end());
   }
 
-  Vec2 GetRegionPosition(size_t i) const override
+  Vec2 GetRegionPosition(size_t i) const
   {
     return Vec2f(vec_feats_[i].coords()).cast<double>();
   }
 
   /// Return the number of defined regions
-<<<<<<< HEAD
   size_t RegionCount() const {return vec_feats_.size();}
-=======
-  size_t RegionCount() const override {return _vec_feats.size();}
->>>>>>> 6ca1c9c5
 
   /// Mutable and non-mutable FeatureT getters.
   inline std::vector<FeatureT> & Features() { return vec_feats_; }
@@ -274,11 +262,7 @@
   inline std::vector<DescriptorT> & Descriptors() { return vec_descs_; }
   inline const std::vector<DescriptorT> & Descriptors() const { return vec_descs_; }
 
-<<<<<<< HEAD
   const void * DescriptorRawData() const { return &vec_descs_[0];}
-=======
-  const void * DescriptorRawData() const override { return &_vec_descs[0];}
->>>>>>> 6ca1c9c5
 
   template<class Archive>
   void serialize(Archive & ar)
@@ -287,13 +271,13 @@
     ar(vec_descs_);
   }
 
-  Regions * EmptyClone() const override 
+  Regions * EmptyClone() const
   {
     return new Binary_Regions;
   }
 
   // Return the squared Hamming distance between two descriptors
-  double SquaredDescriptorDistance(size_t i, const Regions * regions, size_t j) const override 
+  double SquaredDescriptorDistance(size_t i, const Regions * regions, size_t j) const
   {
     assert(i < vec_descs_.size());
     assert(regions);
@@ -307,7 +291,7 @@
   }
 
   /// Add the Inth region to another Region container
-  void CopyRegion(size_t i, Regions * region_container) const override 
+  void CopyRegion(size_t i, Regions * region_container) const
   {
     assert(i < vec_feats_.size() && i < vec_descs_.size());
     static_cast<Binary_Regions<FeatT, L> *>(region_container)->vec_feats_.push_back(vec_feats_[i]);
