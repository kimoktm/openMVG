
# Copyright (c) 2012, 2013 openMVG authors.

# This Source Code Form is subject to the terms of the Mozilla Public
# License, v. 2.0. If a copy of the MPL was not distributed with this
# file, You can obtain one at http://mozilla.org/MPL/2.0/.

CMAKE_MINIMUM_REQUIRED(VERSION 3.1)

project(openMVG C CXX)

# guard against in-source builds
if (${CMAKE_SOURCE_DIR} STREQUAL ${CMAKE_BINARY_DIR})
  message(FATAL_ERROR "In-source builds not allowed.")
endif()

# ==============================================================================
# OpenMVG build options
# ==============================================================================
option(OpenMVG_BUILD_SHARED "Build OpenMVG shared libs" OFF)
option(OpenMVG_BUILD_TESTS "Build OpenMVG tests" OFF)
option(OpenMVG_BUILD_DOC "Build OpenMVG documentation" ON)
option(OpenMVG_BUILD_EXAMPLES "Build OpenMVG samples applications." ON)
option(OpenMVG_BUILD_OPENGL_EXAMPLES "Build OpenMVG openGL examples" OFF)
option(OpenMVG_BUILD_SOFTWARES "Build OpenMVG softwares" ON)
option(OpenMVG_BUILD_GUI_SOFTWARES "Build OpenMVG GUI softwares (QT5)" ON)
option(OpenMVG_BUILD_COVERAGE "Enable code coverage generation (gcc only)" OFF)
option(OpenMVG_USE_OPENMP "Enable OpenMP parallelization" ON)
# ==============================================================================
# Opencv is not used by openMVG but some samples show how to use openCV
#  and openMVG simultaneously
# ==============================================================================
option(OpenMVG_USE_OPENCV "Build or not opencv+openMVG samples programs" OFF)

# ==============================================================================
# Since OpenCV 3, SIFT is no longer in the default modules. See
# https://github.com/itseez/opencv_contrib for more informations.
# Enable this to be able to use OpenCV SIFT in main_ComputeFeatures_OpenCV.
# ==============================================================================
option(OpenMVG_USE_OCVSIFT "Add or not OpenCV SIFT in available features" OFF)

# ==============================================================================
# OpenMVG version
# ==============================================================================
file(STRINGS "openMVG/version.hpp" _OPENMVG_VERSION_HPP_CONTENTS REGEX "#define OPENMVG_VERSION_")
foreach(v MAJOR MINOR REVISION)
  if("${_OPENMVG_VERSION_HPP_CONTENTS}" MATCHES "#define OPENMVG_VERSION_${v} ([0-9]+)")
    set(OPENMVG_VERSION_${v} "${CMAKE_MATCH_1}")
 else()
    message(FATAL_ERROR "Failed to retrieve the OpenMVG version from the source code. Missing OPENMVG_VERSION_${v}.")
  endif()
endforeach()
set(OPENMVG_VERSION ${OPENMVG_VERSION_MAJOR}.${OPENMVG_VERSION_MINOR}.${OPENMVG_VERSION_REVISION})

# Default build is in Release mode
if (NOT CMAKE_BUILD_TYPE AND NOT MSVC)
  set(CMAKE_BUILD_TYPE "Release")
endif (NOT CMAKE_BUILD_TYPE AND NOT MSVC)

# Set build path
set(EXECUTABLE_OUTPUT_PATH "${PROJECT_BINARY_DIR}/${CMAKE_SYSTEM_NAME}-${CMAKE_SYSTEM_PROCESSOR}-${CMAKE_BUILD_TYPE}")
set(LIBRARY_OUTPUT_PATH "${PROJECT_BINARY_DIR}/${CMAKE_SYSTEM_NAME}-${CMAKE_SYSTEM_PROCESSOR}-${CMAKE_BUILD_TYPE}")

# ==============================================================================
# Macro used to forward compiler preprocessors to OpenMVGConfig.cmake targets
# ==============================================================================
set(OpenMVG_DEFINITIONS "")
MACRO(register_definitions DEF)
  add_definitions(${DEF})
  string(REPLACE "-D" "" STRIPPED_DEF ${DEF})
  list(APPEND OpenMVG_DEFINITIONS ${STRIPPED_DEF})
ENDMACRO()

<<<<<<< HEAD
if (WIN32)
  register_definitions(-DNOMINMAX)
  register_definitions(-DVC_EXTRALEAN)
  register_definitions(-D_USE_MATH_DEFINES)
endif (WIN32)

=======
>>>>>>> 685f8d02
# Set shared or static mode
if (OpenMVG_BUILD_SHARED)
  set(BUILD_SHARED_LIBS ON)
  set(CMAKE_POSITION_INDEPENDENT_CODE ON)
else (OpenMVG_BUILD_SHARED)
  set(BUILD_SHARED_LIBS OFF)
endif()

# For both regular Clang and AppleClang
if (CMAKE_CXX_COMPILER_ID MATCHES "Clang")
  message("clang detected: using std::unordered_map for Hash_Map")
  register_definitions(-DOPENMVG_STD_UNORDERED_MAP)
endif()

# ==============================================================================
# Check that submodule have been initialized and updated
# ==============================================================================
if (NOT EXISTS ${PROJECT_SOURCE_DIR}/dependencies/cereal/include)
  message(FATAL_ERROR
    "\n submodule(s) are missing, please update your repository:\n"
    "  > git submodule update -i\n")
endif()

# ==============================================================================
# Additional cmake find modules
# ==============================================================================
set(CMAKE_MODULE_PATH
  ${CMAKE_MODULE_PATH} ${CMAKE_CURRENT_SOURCE_DIR}/cmakeFindModules)
include(OptimizeForArchitecture)
OptimizeForArchitecture()

if (UNIX AND NOT OpenMVG_BUILD_COVERAGE)
  set(CMAKE_C_FLAGS_RELEASE "-O3")
  set(CMAKE_CXX_FLAGS_RELEASE "-O3")
endif ()

# ==============================================================================
# Check C++11 support
# ==============================================================================
include(CXX11)
check_for_cxx11_compiler(CXX11_COMPILER)
# If a C++11 compiler is available, then set the appropriate flags
if (CXX11_COMPILER)
  set(CMAKE_CXX_STANDARD 11)
  set(CMAKE_CXX_STANDARD_REQUIRED ON)
  set(CMAKE_CXX_EXTENSIONS OFF)
else (CXX11_COMPILER)
  message(FATAL_ERROR "A CXX11 compiler is required.")
endif (CXX11_COMPILER)

# ==============================================================================
# OpenMP detection
# ==============================================================================
if (OpenMVG_USE_OPENMP)
  find_package(OpenMP)
  if (OPENMP_FOUND)
    set(CMAKE_CXX_FLAGS "${CMAKE_CXX_FLAGS} ${OpenMP_CXX_FLAGS}")
    option(OpenMVG_USE_OPENMP "Use OpenMP for parallelization" ON)
    register_definitions(-DOPENMVG_USE_OPENMP)
    if (NOT MSVC)
      if ("${CMAKE_CXX_COMPILER_ID}" STREQUAL "Clang")
        # for those using the clang with OpenMP support
        list(APPEND OPENMVG_LIBRARY_DEPENDENCIES omp)
      else()
        list(APPEND OPENMVG_LIBRARY_DEPENDENCIES gomp)
      endif()
    endif (NOT MSVC)
  endif (OPENMP_FOUND)
else (OpenMVG_USE_OPENMP)
    option(OpenMVG_USE_OPENMP "Use OpenMP for parallelization" OFF)
    include(UpdateCacheVariable)
    UPDATE_CACHE_VARIABLE(OpenMVG_USE_OPENMP OFF)
    remove_definitions(-DOPENMVG_USE_OPENMP)
endif (OpenMVG_USE_OPENMP)

# ==============================================================================
# enable code coverage generation (only with GCC)
# ==============================================================================
if (OpenMVG_BUILD_COVERAGE AND CMAKE_COMPILER_IS_GNUCXX)
  message("OpenMVG_BUILD_COVERAGE enabled")
  set(CMAKE_BUILD_TYPE "Debug")
  add_definitions(--coverage -fprofile-arcs -ftest-coverage)
  set(CMAKE_EXE_LINKER_FLAGS
    "${CMAKE_EXE_LINKER_FLAGS} -fprofile-arcs -ftest-coverage")
endif()

# ==============================================================================
# IMAGE IO detection
# ==============================================================================
find_package(JPEG QUIET)
find_package(PNG QUIET)
find_package(TIFF QUIET)

# Folders
set_property(GLOBAL PROPERTY USE_FOLDERS ON)

# ==============================================================================
# SUBMODULE CONFIGURATION
# ==============================================================================
#- glfw
# ==============================================================================
if (OpenMVG_BUILD_OPENGL_EXAMPLES)
  set(GLFW_BUILD_EXAMPLES OFF CACHE BOOL "Do not build the GLFW example programs")
  set(GLFW_BUILD_TESTS    OFF CACHE BOOL "Do not build the GLFW tests programs")
  set(GLFW_BUILD_DOCS     OFF CACHE BOOL "Do not build the GLFW documentation")
  set(GLFW_INSTALL        OFF CACHE BOOL "Do not generate the GLFW installation target")
  add_subdirectory(dependencies/glfw)
  include_directories(SYSTEM dependencies/glfw/include)
  set_property(TARGET glfw PROPERTY FOLDER OpenMVG/3rdParty/glfw)
endif (OpenMVG_BUILD_OPENGL_EXAMPLES)

# Dependencies install rules
install(
  DIRECTORY ${CMAKE_CURRENT_SOURCE_DIR}/dependencies/
  DESTINATION include/openMVG_dependencies
  COMPONENT headers
  FILES_MATCHING PATTERN "*.hpp" PATTERN "*.h"
)

# ==============================================================================
# --END-- SUBMODULE CONFIGURATION
# ==============================================================================

# ==============================================================================
# Enable cmake UNIT TEST framework
# ==============================================================================
if (OpenMVG_BUILD_TESTS)
  enable_testing()
endif (OpenMVG_BUILD_TESTS)
# MACRO to ease UnitTesting
MACRO(UNIT_TEST NAMESPACE NAME EXTRA_LIBS)
  if (OpenMVG_BUILD_TESTS)
    add_executable(${NAMESPACE}_test_${NAME} ${NAME}_test.cpp)

    set_property(TARGET ${NAMESPACE}_test_${NAME} PROPERTY FOLDER OpenMVG/test)
    target_include_directories(${NAMESPACE}_test_${NAME}
                               PRIVATE
                               ${CMAKE_SOURCE_DIR}/third_party)
    target_link_libraries(${NAMESPACE}_test_${NAME}
                          ${EXTRA_LIBS} # Extra libs MUST be first.
                          CppUnitLite)
    add_test(NAME ${NAMESPACE}_test_${NAME} WORKING_DIRECTORY ${CMAKE_RUNTIME_OUTPUT_DIRECTORY}
             COMMAND $<TARGET_FILE:${NAMESPACE}_test_${NAME}>)
  target_compile_definitions(${NAMESPACE}_test_${NAME}
    PRIVATE -DTHIS_SOURCE_DIR="${CMAKE_CURRENT_SOURCE_DIR}")
  endif (OpenMVG_BUILD_TESTS)
ENDMACRO(UNIT_TEST)

# ==============================================================================
# cereal
# ==============================================================================
# - external by default
# - internal if cereal not found
# ==============================================================================
find_package(cereal QUIET CONFIG)
if (NOT TARGET cereal)
  add_library(cereal INTERFACE)
  target_include_directories(cereal
    INTERFACE
      $<BUILD_INTERFACE:${CMAKE_CURRENT_SOURCE_DIR}/dependencies/cereal/include>
      $<INSTALL_INTERFACE:include/openMVG_dependencies/cereal/include>
  )
  install(TARGETS cereal EXPORT openMVG-targets)

  set(OpenMVG_USE_INTERNAL_CEREAL ON)
endif()

# ==============================================================================
# Eigen
# ==============================================================================
# - external by default
# - external if EIGEN_INCLUDE_DIR_HINTS is defined
# - internal if Eigen not found
# ==============================================================================
find_package(Eigen3 QUIET)
if (NOT Eigen3_FOUND)
  set(EIGEN_INCLUDE_DIR_HINTS ${CMAKE_CURRENT_SOURCE_DIR}/third_party/eigen)
  set(OpenMVG_USE_INTERNAL_EIGEN ON)
  find_package(Eigen QUIET)
else()
  set(EIGEN_INCLUDE_DIRS ${EIGEN3_INCLUDE_DIR})
endif()
<<<<<<< HEAD
find_package(Eigen QUIET)
=======
>>>>>>> 685f8d02

# ==============================================================================
# Ceres
# ==============================================================================
# - external by default if CERES_DIR_HINTS or find_package found a valid Ceres
# - internal if ceres not found (ceres-solver+cxsparse+miniglog)
# ==============================================================================
find_package(Ceres QUIET HINTS ${CERES_DIR_HINTS})
if (NOT Ceres_FOUND)
  set(OpenMVG_USE_INTERNAL_CERES ON)
  set(CERES_INCLUDE_DIRS
    ${CMAKE_CURRENT_SOURCE_DIR}/third_party/ceres-solver/include
    ${CMAKE_CURRENT_SOURCE_DIR}/third_party/ceres-solver/internal/ceres/miniglog
    ${PROJECT_BINARY_DIR}/third_party/ceres-solver/config)
    FILE(READ "${CMAKE_CURRENT_SOURCE_DIR}/third_party/ceres-solver/VERSION" CERES_CONFIG)
    STRING(REGEX REPLACE "version ([0-9.]+).*" "\\1" CERES_VERSION ${CERES_CONFIG})
  set(CERES_LIBRARIES openMVG_ceres)
endif()

# ==============================================================================
# Flann
# ==============================================================================
# - internal by default (flann),
# - external if FLANN_INCLUDE_DIR_HINTS and a valid Flann setup is found
# ==============================================================================
if (NOT DEFINED FLANN_INCLUDE_DIR_HINTS)
  set(FLANN_INCLUDE_DIR_HINTS ${CMAKE_CURRENT_SOURCE_DIR}/third_party/flann/src/cpp)
  set(OpenMVG_USE_INTERNAL_FLANN ON)
endif()
find_package(Flann QUIET)
if (NOT FLANN_FOUND OR OpenMVG_USE_INTERNAL_FLANN)
  set(FLANN_INCLUDE_DIRS ${CMAKE_CURRENT_SOURCE_DIR}/third_party/flann/src/cpp)
endif()

# ==============================================================================
# CoinUtils
# ==============================================================================
# - internal by default (CoinUtils),
# - external if COINUTILS_INCLUDE_DIR_HINTS and a valid CoinUtils setup is found
# ==============================================================================
if (NOT DEFINED COINUTILS_INCLUDE_DIR_HINTS)
  set(COINUTILS_INCLUDE_DIR_HINTS ${CMAKE_CURRENT_SOURCE_DIR}/dependencies/osi_clp/CoinUtils/src/)
  set(OpenMVG_USE_INTERNAL_COINUTILS ON)
endif()
find_package(CoinUtils QUIET)
if (NOT COINUTILS_FOUND OR OpenMVG_USE_INTERNAL_COINUTILS)
  set(COINUTILS_INCLUDE_DIRS ${CMAKE_CURRENT_SOURCE_DIR}/dependencies/osi_clp/CoinUtils/src/)
  set(COINUTILS_LIBRARY lib_CoinUtils)
endif()

## ==============================================================================
## Clp
## ==============================================================================
## - internal by default (Clp),
## - external if CLP_INCLUDE_DIR_HINTS and a valid Clp setup is found
## ==============================================================================
if (NOT DEFINED CLP_INCLUDE_DIR_HINTS)
  set(CLP_INCLUDE_DIR_HINTS ${CMAKE_CURRENT_SOURCE_DIR}/dependencies/osi_clp/Clp/src/)
  set(OpenMVG_USE_INTERNAL_CLP ON)
endif()
find_package(Clp QUIET)
if (NOT CLP_FOUND OR OpenMVG_USE_INTERNAL_CLP)
  set(CLP_INCLUDE_DIRS
     ${CMAKE_CURRENT_SOURCE_DIR}/dependencies/osi_clp/Clp/src/
     ${CMAKE_CURRENT_SOURCE_DIR}/dependencies/osi_clp/Clp/src/OsiClp/)
  set(CLP_LIBRARIES lib_clp lib_OsiClpSolver)
endif()

# ==============================================================================
# Osi
# ==============================================================================
# - internal by default (Osi),
# - external if OSI_INCLUDE_DIR_HINTS and a valid Osi setup is found
# ==============================================================================
if (NOT DEFINED OSI_INCLUDE_DIR_HINTS)
  set(OSI_INCLUDE_DIR_HINTS ${CMAKE_CURRENT_SOURCE_DIR}/dependencies/osi_clp/Osi/src/)
  set(OpenMVG_USE_INTERNAL_OSI ON)
endif()
find_package(Osi QUIET)
if (NOT OSI_FOUND OR OpenMVG_USE_INTERNAL_OSI)
  set(OSI_INCLUDE_DIRS ${CMAKE_CURRENT_SOURCE_DIR}/dependencies/osi_clp/Osi/src/Osi/)
  set(OSI_LIBRARY lib_Osi)
endif()

# ==============================================================================
# Internal CLP/OSI/COINUTILS libraries:
# ==============================================================================
if (OpenMVG_USE_INTERNAL_OSI AND OpenMVG_USE_INTERNAL_CLP AND OpenMVG_USE_INTERNAL_COINUTILS)
  add_subdirectory(dependencies/osi_clp/)
  set_property(TARGET lib_clp PROPERTY FOLDER OpenMVG/3rdParty/lib_clp)
  set_property(TARGET lib_CoinUtils PROPERTY FOLDER OpenMVG/3rdParty/lib_CoinUtils)
  set_property(TARGET lib_Osi PROPERTY FOLDER OpenMVG/3rdParty/lib_Osi)
  set_property(TARGET lib_OsiClpSolver PROPERTY FOLDER OpenMVG/3rdParty/lib_OsiClpSolver)
endif()

# ==============================================================================
# Lemon
# ==============================================================================
# - internal by default (Lemon),
# - external if LEMON_INCLUDE_DIR_HINTS and a valid Lemon setup is found
# ==============================================================================
if (NOT DEFINED LEMON_INCLUDE_DIR_HINTS)
  set(LEMON_INCLUDE_DIR_HINTS ${CMAKE_CURRENT_SOURCE_DIR}/third_party/lemon)
  set(OpenMVG_USE_INTERNAL_LEMON ON)
endif()
find_package(Lemon QUIET)
if (NOT LEMON_FOUND OR OpenMVG_USE_INTERNAL_LEMON)
  set(LEMON_INCLUDE_DIRS
    ${CMAKE_CURRENT_SOURCE_DIR}/third_party/lemon
    ${PROJECT_BINARY_DIR}/third_party/lemon)
  set(LEMON_LIBRARY openMVG_lemon)
endif()

# ==============================================================================
# OpenCV
# ==============================================================================
# - only external and enabled only if OpenMVG_USE_OPENCV is set to ON
# ==============================================================================
if (OpenMVG_USE_OPENCV)
  find_package( OpenCV QUIET )
  if (NOT OpenCV_FOUND OR OpenCV_VERSION VERSION_LESS "3.0.0")
    message(STATUS "OpenCV was not found (note that OpenCV version >= 3.0.0 is required). -> Disabling OpenCV support.")
    UPDATE_CACHE_VARIABLE(OpenMVG_USE_OPENCV OFF)
    UPDATE_CACHE_VARIABLE(OpenMVG_USE_OCVSIFT OFF)
  endif()
endif()


# ==============================================================================
# Third-party libraries:
# ==============================================================================
add_subdirectory(third_party)
add_subdirectory(testing)

# ==============================================================================
# openMVG modules
# ==============================================================================
# The openMVG library itself
add_subdirectory(openMVG)

<<<<<<< HEAD
# ==============================================================================
# openMVG libraries
# ==============================================================================
set(OpenMVG_LIBRARIES
  openMVG_camera
  openMVG_exif
  openMVG_features
  openMVG_geodesy
  openMVG_geometry
  openMVG_graph
  openMVG_image
  openMVG_kvld
  openMVG_lInftyComputerVision
  openMVG_matching
  openMVG_matching_image_collection
  openMVG_multiview
  openMVG_sfm
  openMVG_system
)

foreach(omvglib ${OpenMVG_LIBRARIES})
  get_property(target_type TARGET ${omvglib} PROPERTY TYPE)
  if (target_type STREQUAL STATIC_LIBRARY)
    set_property(TARGET ${omvglib} PROPERTY FOLDER OpenMVG/OpenMVG)
    set_property(TARGET ${omvglib} APPEND PROPERTY
      INTERFACE_COMPILE_DEFINITIONS ${OpenMVG_DEFINITIONS})
    string(REPLACE " " ";" REPLACED_CMAKE_CXX_FLAGS ${CMAKE_CXX_FLAGS})
    target_compile_options(${omvglib} INTERFACE ${REPLACED_CMAKE_CXX_FLAGS})

    check_cxx_compiler_flag("-std=c++11" COMPILER_HAS_CXX11_FLAG)
    if (COMPILER_HAS_CXX11_FLAG)
      target_compile_options(${omvglib} INTERFACE "-std=c++11")
    endif(COMPILER_HAS_CXX11_FLAG)
  endif()
endforeach()

=======
>>>>>>> 685f8d02
# openMVG tutorial examples
if (OpenMVG_BUILD_EXAMPLES)
  add_subdirectory(openMVG_Samples)
endif (OpenMVG_BUILD_EXAMPLES)

# Complete software(s) build on openMVG libraries
if (OpenMVG_BUILD_SOFTWARES)
  add_subdirectory(software)
endif (OpenMVG_BUILD_SOFTWARES)

# Included for research purpose only
add_subdirectory(nonFree)

# ==============================================================================
# Documentation
# --------------------------
# Sphinx detection
# ==============================================================================
if (OpenMVG_BUILD_DOC)
  find_package(Sphinx)
  if (EXISTS ${SPHINX_EXECUTABLE})
    set(SPHINX_HTML_DIR "${CMAKE_CURRENT_BINARY_DIR}/htmlDoc")

    configure_file(
      "${CMAKE_CURRENT_SOURCE_DIR}/../docs/sphinx/rst/conf.py"
      "${CMAKE_CURRENT_BINARY_DIR}/conf.py"
      @ONLY)

    add_custom_target(doc ALL
      ${SPHINX_EXECUTABLE}
      -b html
      "${CMAKE_CURRENT_SOURCE_DIR}/../docs/sphinx/rst"
      "${SPHINX_HTML_DIR}"
      COMMENT "Building HTML documentation with Sphinx")

    set_property(TARGET doc PROPERTY FOLDER OpenMVG)

  else (EXISTS ${SPHINX_EXECUTABLE})
    message("Sphinx need to be installed to generate the sphinx documentation")
  endif (EXISTS ${SPHINX_EXECUTABLE})


  # ------
  # Doxygen detection
  # ======
  find_package(Doxygen)
  if (DOXYGEN_FOUND)

    configure_file( ${CMAKE_CURRENT_SOURCE_DIR}/../docs/doxygen/Doxyfile.in
                    ${CMAKE_CURRENT_BINARY_DIR}/Doxyfile @ONLY )

    add_custom_target( doc_doxygen ${DOXYGEN_EXECUTABLE} ${CMAKE_CURRENT_BINARY_DIR}/Doxyfile
                       WORKING_DIRECTORY ${CMAKE_CURRENT_BINARY_DIR}
                       COMMENT "Generating API documentation with Doxygen" VERBATIM )

  else (DOXYGEN_FOUND)
    message("Doxygen need to be installed to generate the doxygen documentation")
  endif (DOXYGEN_FOUND)
endif()



message("\n")

message("** OpenMVG version: " ${OPENMVG_VERSION})
message("** Build Shared libs: " ${OpenMVG_BUILD_SHARED})
message("** Build OpenMVG tests: " ${OpenMVG_BUILD_TESTS})
message("** Build OpenMVG softwares: " ${OpenMVG_BUILD_SOFTWARES})
message("** Build OpenMVG GUI softwares: " ${OpenMVG_BUILD_GUI_SOFTWARES})
message("** Build OpenMVG documentation: " ${OpenMVG_BUILD_DOC})
message("** Build OpenMVG samples applications: " ${OpenMVG_BUILD_EXAMPLES})
message("** Build OpenMVG openGL examples: " ${OpenMVG_BUILD_OPENGL_EXAMPLES})
message("** Enable code coverage generation: " ${OpenMVG_BUILD_COVERAGE})
message("** Enable OpenMP parallelization: " ${OpenMVG_USE_OPENMP})
message("** Build OpenCV+OpenMVG samples programs: " ${OpenMVG_USE_OPENCV})
message("** Use OpenCV SIFT features: " ${OpenMVG_USE_OCVSIFT})

message("\n")

if (DEFINED OpenMVG_USE_INTERNAL_CEREAL)
  message(STATUS "CEREAL: (internal)")
else()
  message(STATUS "CEREAL: (external)")
endif()

if (DEFINED OpenMVG_USE_INTERNAL_EIGEN)
  message(STATUS "EIGEN: " ${EIGEN_VERSION} " (internal)")
else()
  message(STATUS "EIGEN: " ${EIGEN_VERSION} " (external)")
endif()

if (DEFINED OpenMVG_USE_INTERNAL_CERES)
  message(STATUS "CERES: " ${CERES_VERSION} " (internal)")
else()
  message(STATUS "CERES: " ${CERES_VERSION} " (external)")
endif()

if (DEFINED OpenMVG_USE_INTERNAL_FLANN)
  message(STATUS "FLANN: " ${FLANN_VERSION} " (internal)")
else()
  message(STATUS "FLANN: " ${FLANN_VERSION} " (external)")
endif()

if (DEFINED OpenMVG_USE_INTERNAL_TIFF)
  message(STATUS "LIBTIFF: " ${TIFF_VERSION_STRING} " (internal)")
else()
  message(STATUS "LIBTIFF: " ${TIFF_VERSION_STRING} " (external)")
endif()

if (DEFINED OpenMVG_USE_INTERNAL_PNG)
  message(STATUS "LIBPNG: " ${PNG_VERSION_STRING} " (internal)")
else()
  message(STATUS "LIBPNG: " ${PNG_VERSION_STRING} " (external)")
endif()

if (DEFINED OpenMVG_USE_INTERNAL_JPEG)
  message(STATUS "LIBJPEG (internal)")
else()
  message(STATUS "LIBJPEG (external)")
endif()

if (DEFINED OpenMVG_USE_INTERNAL_CLP)
  message(STATUS "CLP: " ${CLP_VERSION} " (internal)")
else()
  message(STATUS "CLP: " ${CLP_VERSION} " (external)")
endif()

if (DEFINED OpenMVG_USE_INTERNAL_COINUTILS)
  message(STATUS "COINUTILS: " ${COINUTILS_VERSION} " (internal)")
else()
  message(STATUS "COINUTILS: " ${COINUTILS_VERSION} " (external)")
endif()

if (DEFINED OpenMVG_USE_INTERNAL_OSI)
  message(STATUS "OSI: " ${OSI_VERSION} " (internal)")
else()
  message(STATUS "OSI: " ${OSI_VERSION} " (external)")
endif()

if (DEFINED OpenMVG_USE_INTERNAL_LEMON)
  message(STATUS "LEMON: " ${LEMON_VERSION} " (internal)")
else()
  message(STATUS "LEMON: " ${LEMON_VERSION} " (external)")
endif()

message("\n")

# ==============================================================================
# INSTALL RULES
# ==============================================================================

install(EXPORT openMVG-targets DESTINATION lib)
install(EXPORT openMVG-targets
<<<<<<< HEAD
        DESTINATION share/openMVG/cmake FILE OpenMVGTargets.cmake)

#Adapt build include paths to install path
set(OpenMVG_INCLUDE_DIRS
  "${OpenMVG_INCLUDE_DIRS}"
  "${CMAKE_INSTALL_PREFIX}/include;${CMAKE_INSTALL_PREFIX}/include/openMVG_dependencies")
=======
  FILE OpenMVGTargets.cmake
  NAMESPACE OpenMVG::
  DESTINATION share/openMVG/cmake
)
>>>>>>> 685f8d02


# Build OpenMVG_CFLAGS variable for export
set(OpenMVG_CFLAGS "")
foreach(d ${OpenMVG_DEFINITIONS})
  list(APPEND OpenMVG_CFLAGS "-D${d}")
endforeach()

# Create a OpenMVGConfig.cmake file. <name>Config.cmake files are searched by
# find_package() automatically. We configure that file so that we can put any
# information we want in it, e.g. version numbers, include directories, etc.
configure_file("${CMAKE_SOURCE_DIR}/cmakeFindModules/OpenMVGConfig.cmake.in"
               "${CMAKE_CURRENT_BINARY_DIR}/OpenMVGConfig.cmake" @ONLY)

install(FILES "${CMAKE_CURRENT_BINARY_DIR}/OpenMVGConfig.cmake"
        DESTINATION share/openMVG/cmake)

# ==============================================================================
# UNINSTALL RULES
# ==============================================================================

configure_file(
    "${CMAKE_CURRENT_SOURCE_DIR}/cmake_uninstall.cmake.in"
    "${CMAKE_CURRENT_BINARY_DIR}/cmake_uninstall.cmake"
    IMMEDIATE @ONLY)

add_custom_target(uninstall
    COMMAND ${CMAKE_COMMAND} -P ${CMAKE_CURRENT_BINARY_DIR}/cmake_uninstall.cmake)<|MERGE_RESOLUTION|>--- conflicted
+++ resolved
@@ -71,15 +71,6 @@
   list(APPEND OpenMVG_DEFINITIONS ${STRIPPED_DEF})
 ENDMACRO()
 
-<<<<<<< HEAD
-if (WIN32)
-  register_definitions(-DNOMINMAX)
-  register_definitions(-DVC_EXTRALEAN)
-  register_definitions(-D_USE_MATH_DEFINES)
-endif (WIN32)
-
-=======
->>>>>>> 685f8d02
 # Set shared or static mode
 if (OpenMVG_BUILD_SHARED)
   set(BUILD_SHARED_LIBS ON)
@@ -262,10 +253,6 @@
 else()
   set(EIGEN_INCLUDE_DIRS ${EIGEN3_INCLUDE_DIR})
 endif()
-<<<<<<< HEAD
-find_package(Eigen QUIET)
-=======
->>>>>>> 685f8d02
 
 # ==============================================================================
 # Ceres
@@ -406,45 +393,6 @@
 # The openMVG library itself
 add_subdirectory(openMVG)
 
-<<<<<<< HEAD
-# ==============================================================================
-# openMVG libraries
-# ==============================================================================
-set(OpenMVG_LIBRARIES
-  openMVG_camera
-  openMVG_exif
-  openMVG_features
-  openMVG_geodesy
-  openMVG_geometry
-  openMVG_graph
-  openMVG_image
-  openMVG_kvld
-  openMVG_lInftyComputerVision
-  openMVG_matching
-  openMVG_matching_image_collection
-  openMVG_multiview
-  openMVG_sfm
-  openMVG_system
-)
-
-foreach(omvglib ${OpenMVG_LIBRARIES})
-  get_property(target_type TARGET ${omvglib} PROPERTY TYPE)
-  if (target_type STREQUAL STATIC_LIBRARY)
-    set_property(TARGET ${omvglib} PROPERTY FOLDER OpenMVG/OpenMVG)
-    set_property(TARGET ${omvglib} APPEND PROPERTY
-      INTERFACE_COMPILE_DEFINITIONS ${OpenMVG_DEFINITIONS})
-    string(REPLACE " " ";" REPLACED_CMAKE_CXX_FLAGS ${CMAKE_CXX_FLAGS})
-    target_compile_options(${omvglib} INTERFACE ${REPLACED_CMAKE_CXX_FLAGS})
-
-    check_cxx_compiler_flag("-std=c++11" COMPILER_HAS_CXX11_FLAG)
-    if (COMPILER_HAS_CXX11_FLAG)
-      target_compile_options(${omvglib} INTERFACE "-std=c++11")
-    endif(COMPILER_HAS_CXX11_FLAG)
-  endif()
-endforeach()
-
-=======
->>>>>>> 685f8d02
 # openMVG tutorial examples
 if (OpenMVG_BUILD_EXAMPLES)
   add_subdirectory(openMVG_Samples)
@@ -598,19 +546,10 @@
 
 install(EXPORT openMVG-targets DESTINATION lib)
 install(EXPORT openMVG-targets
-<<<<<<< HEAD
-        DESTINATION share/openMVG/cmake FILE OpenMVGTargets.cmake)
-
-#Adapt build include paths to install path
-set(OpenMVG_INCLUDE_DIRS
-  "${OpenMVG_INCLUDE_DIRS}"
-  "${CMAKE_INSTALL_PREFIX}/include;${CMAKE_INSTALL_PREFIX}/include/openMVG_dependencies")
-=======
   FILE OpenMVGTargets.cmake
   NAMESPACE OpenMVG::
   DESTINATION share/openMVG/cmake
 )
->>>>>>> 685f8d02
 
 
 # Build OpenMVG_CFLAGS variable for export
